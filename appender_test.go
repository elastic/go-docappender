// Licensed to Elasticsearch B.V. under one or more contributor
// license agreements. See the NOTICE file distributed with
// this work for additional information regarding copyright
// ownership. Elasticsearch B.V. licenses this file to you under
// the Apache License, Version 2.0 (the "License"); you may
// not use this file except in compliance with the License.
// You may obtain a copy of the License at
//
//     http://www.apache.org/licenses/LICENSE-2.0
//
// Unless required by applicable law or agreed to in writing,
// software distributed under the License is distributed on an
// "AS IS" BASIS, WITHOUT WARRANTIES OR CONDITIONS OF ANY
// KIND, either express or implied.  See the License for the
// specific language governing permissions and limitations
// under the License.

package docappender_test

import (
	"bytes"
	"compress/gzip"
	"context"
	"encoding/json"
	"fmt"
	"io"
	"net/http"
	"runtime"
	"sort"
	"strconv"
	"strings"
	"sync"
	"sync/atomic"
	"testing"
	"time"

	"github.com/stretchr/testify/assert"
	"github.com/stretchr/testify/require"
	"go.elastic.co/apm/v2/apmtest"
	"go.elastic.co/apm/v2/model"
	"go.opentelemetry.io/otel/attribute"
	"go.opentelemetry.io/otel/codes"
	sdkmetric "go.opentelemetry.io/otel/sdk/metric"
	"go.opentelemetry.io/otel/sdk/metric/metricdata"
	"go.opentelemetry.io/otel/sdk/metric/metricdata/metricdatatest"
	sdktrace "go.opentelemetry.io/otel/sdk/trace"
	"go.opentelemetry.io/otel/sdk/trace/tracetest"
	semconv "go.opentelemetry.io/otel/semconv/v1.26.0"
	"go.uber.org/zap"
	"go.uber.org/zap/zapcore"
	"go.uber.org/zap/zaptest/observer"

	"github.com/elastic/go-docappender/v2"
	"github.com/elastic/go-docappender/v2/docappendertest"
)

func TestAppender(t *testing.T) {
	var bytesTotal int64
	var bytesUncompressed int64
	client := docappendertest.NewMockElasticsearchClient(t, func(w http.ResponseWriter, r *http.Request) {
		require.Len(t, r.URL.Query(), 1)
		require.Equal(t, strings.Join([]string{"items.*._index", "items.*.status", "items.*.failure_store", "items.*.error.type", "items.*.error.reason"}, ","), r.URL.Query().Get("filter_path"))
		bytesTotal += r.ContentLength
		_, result, stat := docappendertest.DecodeBulkRequestWithStats(r)
		bytesUncompressed += stat.UncompressedBytes
		result.HasErrors = true
		// Respond with an error for the first two items, with one indicating
		// "too many requests". These will be recorded as failures in indexing
		// stats.
		for i := range result.Items {
			if i > 5 {
				break
			}
			for action, item := range result.Items[i] {
				switch i {
				case 0:
					item.Status = http.StatusInternalServerError
				case 1:
					item.Status = http.StatusTooManyRequests
				case 2:
					item.Status = http.StatusUnauthorized
				case 3:
					item.FailureStore = string(docappender.FailureStoreStatusUsed)
				case 4:
					item.FailureStore = string(docappender.FailureStoreStatusFailed)
				case 5:
					item.FailureStore = string(docappender.FailureStoreStatusNotEnabled)
				}
				result.Items[i][action] = item
			}
		}
		json.NewEncoder(w).Encode(result)
	})

	rdr := sdkmetric.NewManualReader(sdkmetric.WithTemporalitySelector(
		func(ik sdkmetric.InstrumentKind) metricdata.Temporality {
			return metricdata.DeltaTemporality
		},
	))

	indexerAttrs := attribute.NewSet(
		attribute.String("a", "b"), attribute.String("c", "d"),
	)

	indexer, err := docappender.New(client, docappender.Config{
		FlushInterval:    time.Minute,
		MeterProvider:    sdkmetric.NewMeterProvider(sdkmetric.WithReader(rdr)),
		MetricAttributes: indexerAttrs,
	})

	require.NoError(t, err)
	defer indexer.Close(context.Background())

	available := indexer.Stats().AvailableBulkRequests
	const N = 10
	for i := 0; i < N; i++ {
		addMinimalDoc(t, indexer, "logs-foo-testing")
	}

	timeout := time.After(2 * time.Second)
loop:
	for {
		select {
		case <-time.After(10 * time.Millisecond):
			// Because the internal channel is buffered to increase performance,
			// the available indexer may not take documents right away, loop until
			// the available bulk requests has been lowered.
			if indexer.Stats().AvailableBulkRequests < available {
				break loop
			}
		case <-timeout:
			t.Fatalf("timed out waiting for the active bulk indexer to pull from the available queue")
		}
	}
	// Appender has not been flushed, there is one active bulk indexer.
	assert.Equal(t, docappender.Stats{Added: N, Active: N, AvailableBulkRequests: 9, IndexersActive: 1}, indexer.Stats())

	// Closing the indexer flushes enqueued documents.
	err = indexer.Close(context.Background())
	require.NoError(t, err)
	stats := indexer.Stats()
	failed := int64(3)
	assert.Equal(t, docappender.Stats{
		Added:                  N,
		Active:                 0,
		BulkRequests:           1,
		Failed:                 failed,
		FailedClient:           1,
		FailedServer:           1,
		Indexed:                N - failed,
		TooManyRequests:        1,
		AvailableBulkRequests:  10,
		BytesTotal:             bytesTotal,
		BytesUncompressedTotal: bytesUncompressed,
	}, stats)

	var rm metricdata.ResourceMetrics
	assert.NoError(t, rdr.Collect(context.Background(), &rm))
	var asserted atomic.Int64
	assertCounter := docappendertest.NewAssertCounter(t, &asserted)

	var processedAsserted int
	assertProcessedCounter := func(metric metricdata.Metrics, attrs attribute.Set) {
		asserted.Add(1)
		counter := metric.Data.(metricdata.Sum[int64])
		for _, dp := range counter.DataPoints {
			metricdatatest.AssertHasAttributes(t, dp, attrs.ToSlice()...)
			status, exist := dp.Attributes.Value(attribute.Key("status"))
			assert.True(t, exist)
			switch status.AsString() {
			case "Success":
				processedAsserted++
				assert.Equal(t, stats.Indexed, dp.Value)
			case "FailedClient":
				processedAsserted++
				assert.Equal(t, stats.FailedClient, dp.Value)
			case "FailedServer":
				processedAsserted++
				assert.Equal(t, stats.FailedServer, dp.Value)
			case "TooMany":
				processedAsserted++
				assert.Equal(t, stats.TooManyRequests, dp.Value)
			case "FailureStore":
				processedAsserted++
				fs, exist := dp.Attributes.Value(attribute.Key("failure_store"))
				assert.True(t, exist)
				assert.Contains(
					t,
					[]docappender.FailureStoreStatus{
						docappender.FailureStoreStatusUsed,
						docappender.FailureStoreStatusFailed,
						docappender.FailureStoreStatusNotEnabled,
					},
					docappender.FailureStoreStatus(fs.AsString()),
				)
			default:
				assert.FailNow(t, "Unexpected metric with status: "+status.AsString())
			}
		}
	}
	// check the set of names and then check the counter or histogram
	unexpectedMetrics := []string{}
	docappendertest.AssertOTelMetrics(t, rm.ScopeMetrics[0].Metrics, func(m metricdata.Metrics) {
		switch m.Name {
		case "elasticsearch.events.count":
			assertCounter(m, stats.Added, indexerAttrs)
		case "elasticsearch.events.queued":
			assertCounter(m, stats.Active, indexerAttrs)
		case "elasticsearch.bulk_requests.count":
			assertCounter(m, stats.BulkRequests, indexerAttrs)
		case "elasticsearch.events.processed":
			assertProcessedCounter(m, indexerAttrs)
		case "elasticsearch.bulk_requests.available":
			assertCounter(m, stats.AvailableBulkRequests, indexerAttrs)
		case "elasticsearch.flushed.bytes":
			assertCounter(m, stats.BytesTotal, indexerAttrs)
		case "elasticsearch.flushed.uncompressed.bytes":
			assertCounter(m, stats.BytesUncompressedTotal, indexerAttrs)
		case "elasticsearch.buffer.latency", "elasticsearch.flushed.latency":
			// expect this metric name but no assertions done
			// as it's histogram and it's checked elsewhere
		default:
			unexpectedMetrics = append(unexpectedMetrics, m.Name)
		}
	})

	assert.Empty(t, unexpectedMetrics)
	assert.Equal(t, int64(7), asserted.Load())
	assert.Equal(t, 7, processedAsserted)
}

func TestAppenderRetry(t *testing.T) {
	var bytesTotal int64
	var bytesUncompressed int64
	var first atomic.Bool
	client := docappendertest.NewMockElasticsearchClient(t, func(w http.ResponseWriter, r *http.Request) {
		bytesTotal += r.ContentLength
		_, result, stat := docappendertest.DecodeBulkRequestWithStats(r)
		bytesUncompressed += stat.UncompressedBytes
		if first.CompareAndSwap(false, true) {
			result.HasErrors = true
			// Respond with an error for the first two items, with one indicating
			// "too many requests". These will be recorded as failures in indexing
			// stats.
			for i := range result.Items {
				if i > 2 {
					break
				}
				status := http.StatusInternalServerError
				switch i {
				case 1:
					status = http.StatusTooManyRequests
				case 2:
					status = http.StatusUnauthorized
				}
				for action, item := range result.Items[i] {
					item.Status = status
					result.Items[i][action] = item
				}
			}
		}
		json.NewEncoder(w).Encode(result)
	})

	rdr := sdkmetric.NewManualReader(sdkmetric.WithTemporalitySelector(
		func(ik sdkmetric.InstrumentKind) metricdata.Temporality {
			return metricdata.DeltaTemporality
		},
	))

	indexerAttrs := attribute.NewSet(
		attribute.String("a", "b"), attribute.String("c", "d"),
	)

	indexer, err := docappender.New(client, docappender.Config{
		FlushInterval:      time.Minute,
		FlushBytes:         750, // this is enough to flush after 9 documents
		MaxRequests:        1,   // to ensure the test is stable
		MaxDocumentRetries: 1,   // to test the document retry logic
		MeterProvider:      sdkmetric.NewMeterProvider(sdkmetric.WithReader(rdr)),
		MetricAttributes:   indexerAttrs,
	})

	require.NoError(t, err)
	defer indexer.Close(context.Background())

	const N = 10
	for i := 0; i < N; i++ {
		addMinimalDoc(t, indexer, "logs-foo-testing")
	}

	timeout := time.After(2 * time.Second)
loop:
	for {
		select {
		case <-time.After(10 * time.Millisecond):
			// Because the internal channel is buffered to increase performance,
			// the available indexer may not take documents right away, loop until
			// the available bulk requests has been lowered.
			if indexer.Stats().BulkRequests == 1 {
				break loop
			}
		case <-timeout:
			t.Fatalf("timed out waiting for the active bulk indexer to send one bulk request")
		}
	}

	stats := indexer.Stats()
	var rm metricdata.ResourceMetrics
	assert.NoError(t, rdr.Collect(context.Background(), &rm))
	var asserted atomic.Int64
	assertCounter := docappendertest.NewAssertCounter(t, &asserted)

	var processedAsserted int
	assertProcessedCounter := func(metric metricdata.Metrics, attrs attribute.Set) {
		asserted.Add(1)
		counter := metric.Data.(metricdata.Sum[int64])
		for _, dp := range counter.DataPoints {
			metricdatatest.AssertHasAttributes(t, dp, attrs.ToSlice()...)
			status, exist := dp.Attributes.Value(attribute.Key("status"))
			assert.True(t, exist)
			switch status.AsString() {
			case "Success":
				processedAsserted++
				assert.Equal(t, stats.Indexed, dp.Value)
			case "FailedClient":
				processedAsserted++
				assert.Equal(t, stats.FailedClient, dp.Value)
			case "FailedServer":
				processedAsserted++
				assert.Equal(t, stats.FailedServer, dp.Value)
			case "TooMany":
				processedAsserted++
				assert.Equal(t, stats.TooManyRequests, dp.Value)
			default:
				assert.FailNow(t, "Unexpected metric with status: "+status.AsString())
			}
		}
	}
	// check the set of names and then check the counter or histogram
	unexpectedMetrics := []string{}
	docappendertest.AssertOTelMetrics(t, rm.ScopeMetrics[0].Metrics, func(m metricdata.Metrics) {
		switch m.Name {
		case "elasticsearch.events.count":
			assertCounter(m, stats.Added, indexerAttrs)
		case "elasticsearch.events.queued":
			assertCounter(m, stats.Active, indexerAttrs)
		case "elasticsearch.bulk_requests.count":
			assertCounter(m, stats.BulkRequests, indexerAttrs)
		case "elasticsearch.events.processed":
			assertProcessedCounter(m, indexerAttrs)
		case "elasticsearch.events.retried":
			assertCounter(m, 1, attribute.NewSet(
				attribute.String("a", "b"),
				attribute.String("c", "d"),
				attribute.Int("greatest_retry", 1),
			))
		case "elasticsearch.bulk_requests.available":
			assertCounter(m, stats.AvailableBulkRequests, indexerAttrs)
		case "elasticsearch.flushed.bytes":
			assertCounter(m, stats.BytesTotal, indexerAttrs)
		case "elasticsearch.flushed.uncompressed.bytes":
			assertCounter(m, stats.BytesUncompressedTotal, indexerAttrs)
		case "elasticsearch.buffer.latency", "elasticsearch.flushed.latency":
			// expect this metric name but no assertions done
			// as it's histogram and it's checked elsewhere
		default:
			unexpectedMetrics = append(unexpectedMetrics, m.Name)
		}
	})

	assert.Empty(t, unexpectedMetrics)
	assert.Equal(t, int64(8), asserted.Load())
	assert.Equal(t, 3, processedAsserted)

	// Closing the indexer flushes enqueued documents.
	err = indexer.Close(context.Background())
	require.NoError(t, err)
	stats = indexer.Stats()
	failed := int64(2)
	assert.Equal(t, docappender.Stats{
		Added:                  N,
		Active:                 0,
		BulkRequests:           2,
		Failed:                 failed,
		FailedClient:           1,
		FailedServer:           1,
		Indexed:                N - failed,
		TooManyRequests:        0,
		AvailableBulkRequests:  1,
		BytesTotal:             bytesTotal,
		BytesUncompressedTotal: bytesUncompressed,
	}, stats)
}

func TestAppenderAvailableAppenders(t *testing.T) {
	unblockRequests := make(chan struct{})
	receivedFlush := make(chan struct{})
	client := docappendertest.NewMockElasticsearchClient(t, func(w http.ResponseWriter, r *http.Request) {
		receivedFlush <- struct{}{}
		// Wait until signaled to service requests
		<-unblockRequests
		_, result := docappendertest.DecodeBulkRequest(r)
		json.NewEncoder(w).Encode(result)
	})
	indexer, err := docappender.New(client, docappender.Config{FlushInterval: time.Minute, FlushBytes: 1})
	require.NoError(t, err)
	defer indexer.Close(context.Background())

	const N = 10
	for i := 0; i < N; i++ {
		addMinimalDoc(t, indexer, "logs-foo-testing")
	}
	timeout := time.NewTimer(2 * time.Second)
	defer timeout.Stop()
	for i := 0; i < N; i++ {
		select {
		case <-receivedFlush:
		case <-timeout.C:
			t.Fatalf("timed out waiting for %d, received %d", N, i)
		}
	}
	stats := indexer.Stats()
	// FlushBytes is set arbitrarily low, forcing a flush on each new
	// document. There should be no available bulk indexers.
	assert.Equal(t, docappender.Stats{Added: N, Active: N, AvailableBulkRequests: 0, IndexersActive: 1}, stats)

	close(unblockRequests)
	err = indexer.Close(context.Background())
	require.NoError(t, err)
	stats = indexer.Stats()
	stats.BytesTotal = 0             // Asserted elsewhere.
	stats.BytesUncompressedTotal = 0 // Asserted elsewhere.
	assert.Equal(t, docappender.Stats{
		Added:                 N,
		BulkRequests:          N,
		Indexed:               N,
		AvailableBulkRequests: 10,
	}, stats)
}

func TestAppenderEncoding(t *testing.T) {
	var indexed [][]byte
	client := docappendertest.NewMockElasticsearchClient(t, func(w http.ResponseWriter, r *http.Request) {
		var result docappendertest.BulkIndexerResponse
		indexed, result = docappendertest.DecodeBulkRequest(r)
		json.NewEncoder(w).Encode(result)
	})
	indexer, err := docappender.New(client, docappender.Config{
		FlushInterval: time.Minute,
	})
	require.NoError(t, err)
	defer indexer.Close(context.Background())

	err = indexer.Add(context.Background(), "logs-foo-testing", newJSONReader(map[string]any{
		"@timestamp":            time.Unix(123, 456789111).UTC().Format(docappendertest.TimestampFormat),
		"data_stream.type":      "logs",
		"data_stream.dataset":   "foo",
		"data_stream.namespace": "testing",
	}))
	require.NoError(t, err)

	// Closing the indexer flushes enqueued documents.
	err = indexer.Close(context.Background())
	require.NoError(t, err)

	require.Len(t, indexed, 1)
	var decoded map[string]interface{}
	err = json.Unmarshal(indexed[0], &decoded)
	require.NoError(t, err)
	assert.Equal(t, map[string]interface{}{
		"@timestamp":            "1970-01-01T00:02:03.456Z",
		"data_stream.type":      "logs",
		"data_stream.dataset":   "foo",
		"data_stream.namespace": "testing",
	}, decoded)
}

func TestAppenderCompressionLevel(t *testing.T) {
	var bytesTotal int64
	var bytesUncompressedTotal int64
	client := docappendertest.NewMockElasticsearchClient(t, func(w http.ResponseWriter, r *http.Request) {
		bytesTotal += r.ContentLength
		_, result, stat := docappendertest.DecodeBulkRequestWithStats(r)
		bytesUncompressedTotal += stat.UncompressedBytes
		json.NewEncoder(w).Encode(result)
	})
	indexer, err := docappender.New(client, docappender.Config{
		CompressionLevel: gzip.BestSpeed,
		FlushInterval:    time.Minute,
	})
	require.NoError(t, err)
	defer indexer.Close(context.Background())

	addMinimalDoc(t, indexer, "logs-foo-testing")

	// Closing the indexer flushes enqueued documents.
	err = indexer.Close(context.Background())
	require.NoError(t, err)
	stats := indexer.Stats()
	assert.Equal(t, docappender.Stats{
		Added:                  1,
		Active:                 0,
		BulkRequests:           1,
		Failed:                 0,
		Indexed:                1,
		TooManyRequests:        0,
		AvailableBulkRequests:  10,
		BytesTotal:             bytesTotal,
		BytesUncompressedTotal: bytesUncompressedTotal,
	}, stats)
}

func TestAppenderFlushInterval(t *testing.T) {
	requests := make(chan struct{}, 1)
	client := docappendertest.NewMockElasticsearchClient(t, func(w http.ResponseWriter, r *http.Request) {
		select {
		case <-r.Context().Done():
		case requests <- struct{}{}:
		}
	})
	indexer, err := docappender.New(client, docappender.Config{
		// Default flush bytes is 5MB
		FlushInterval: time.Millisecond,
	})
	require.NoError(t, err)
	defer indexer.Close(context.Background())

	select {
	case <-requests:
		t.Fatal("unexpected request, no documents buffered")
	case <-time.After(50 * time.Millisecond):
	}

	addMinimalDoc(t, indexer, "logs-foo-testing")

	select {
	case <-requests:
	case <-time.After(10 * time.Second):
		t.Fatal("timed out waiting for request, flush interval elapsed")
	}
}

func TestAppenderFlushTimeout(t *testing.T) {
	done := make(chan struct{}, 1)
	defer close(done)

	client := docappendertest.NewMockElasticsearchClient(t, func(_ http.ResponseWriter, r *http.Request) {
		select {
		case <-r.Context().Done():
		case <-done:
		}
	})
	rdr := sdkmetric.NewManualReader(sdkmetric.WithTemporalitySelector(
		func(ik sdkmetric.InstrumentKind) metricdata.Temporality {
			return metricdata.DeltaTemporality
		},
	))
	indexer, err := docappender.New(client, docappender.Config{
		// Default flush bytes is 5MB
		FlushBytes:    1,
		FlushTimeout:  50 * time.Millisecond,
		MeterProvider: sdkmetric.NewMeterProvider(sdkmetric.WithReader(rdr)),
	})
	require.NoError(t, err)
	defer indexer.Close(context.Background())

	addMinimalDoc(t, indexer, "logs-foo-testing")

	ctx, cancel := context.WithTimeout(context.Background(), 100*time.Millisecond)
	defer cancel()
	indexer.Close(ctx)

	var rm metricdata.ResourceMetrics
	assert.NoError(t, rdr.Collect(context.Background(), &rm))

	var asserted atomic.Int64
	assertCounter := docappendertest.NewAssertCounter(t, &asserted)
	docappendertest.AssertOTelMetrics(t, rm.ScopeMetrics[0].Metrics, func(m metricdata.Metrics) {
		switch m.Name {
		case "elasticsearch.events.processed":
			assertCounter(m, 1, attribute.NewSet(attribute.String("status", "Timeout")))
		}
	})
	assert.Equal(t, int64(1), asserted.Load())
}

func TestAppenderFlushMetric(t *testing.T) {
	requests := make(chan docappendertest.BulkIndexerResponse)
	client := docappendertest.NewMockElasticsearchClient(t, func(_ http.ResponseWriter, r *http.Request) {
		_, items := docappendertest.DecodeBulkRequest(r)
		select {
		case <-r.Context().Done():
		case requests <- items:
		}
	})

	rdr := sdkmetric.NewManualReader(sdkmetric.WithTemporalitySelector(
		func(ik sdkmetric.InstrumentKind) metricdata.Temporality {
			return metricdata.DeltaTemporality
		},
	))

	indexerAttrs := attribute.NewSet(
		attribute.String("a", "b"), attribute.String("c", "d"),
	)
	indexer, err := docappender.New(client, docappender.Config{
		FlushBytes:       1,
		MeterProvider:    sdkmetric.NewMeterProvider(sdkmetric.WithReader(rdr)),
		MetricAttributes: indexerAttrs,
	})
	require.NoError(t, err)
	defer indexer.Close(context.Background())

	select {
	case <-requests:
		t.Fatal("unexpected request, no documents buffered")
	case <-time.After(50 * time.Millisecond):
	}

	docs := 12
	for i := 0; i < docs; i++ {
		addMinimalDoc(t, indexer, fmt.Sprintf("logs-foo-testing-%d", i))
	}

	timeout := time.After(time.Second)
	for i := 0; i < docs; i++ {
		select {
		case res := <-requests:
			assert.Len(t, res.Items, 1)
		case <-timeout:
			t.Fatal("timed out waiting for request, flush interval elapsed")
		}
	}

	ctx, cancel := context.WithTimeout(context.Background(), 100*time.Millisecond)
	defer cancel()

	var rm metricdata.ResourceMetrics
	assert.NoError(t, rdr.Collect(ctx, &rm))

	var asserted int
	assertHistogram := func(latencyMetric metricdata.Metrics, count int, ignoreCount bool, attrs attribute.Set) {
		asserted++
		assert.Equal(t, "s", latencyMetric.Unit)
		histo := latencyMetric.Data.(metricdata.Histogram[float64])
		for _, dp := range histo.DataPoints {
			if !ignoreCount {
				assert.Equal(t, count, int(dp.Count))
			} else {
				assert.GreaterOrEqual(t, int(dp.Count), count)
			}
			assert.Positive(t, dp.Sum)
			assert.Equal(t, attrs, dp.Attributes)
		}
	}
	for _, metric := range rm.ScopeMetrics[0].Metrics {
		switch metric.Name {
		case "elasticsearch.buffer.latency":
			assertHistogram(metric, docs, false, indexerAttrs)
		case "elasticsearch.flushed.latency":
			assertHistogram(metric, 2, true, indexerAttrs)
		}
	}
	assert.Equal(t, 2, asserted)
}

func TestAppenderFlushBytes(t *testing.T) {
	requests := make(chan struct{}, 1)
	client := docappendertest.NewMockElasticsearchClient(t, func(w http.ResponseWriter, r *http.Request) {
		select {
		case requests <- struct{}{}:
		default:
		}
	})
	indexer, err := docappender.New(client, docappender.Config{
		FlushBytes: 1024,
		// Default flush interval is 30 seconds
	})
	require.NoError(t, err)
	defer indexer.Close(context.Background())

	addMinimalDoc(t, indexer, "logs-foo-testing")

	select {
	case <-requests:
		t.Fatal("unexpected request, flush bytes not exceeded")
	case <-time.After(50 * time.Millisecond):
	}

	for i := 0; i < 100; i++ {
		addMinimalDoc(t, indexer, "logs-foo-testing")
	}

	select {
	case <-requests:
	case <-time.After(10 * time.Second):
		t.Fatal("timed out waiting for request, flush bytes exceeded")
	}
}

func TestAppenderFlushRequestError(t *testing.T) {
	originalError := []byte(`{"error": {"root_cause": [{"type": "x_content_parse_exception","reason": "reason"}],"type": "x_content_parse_exception","reason": "reason","caused_by": {"type": "json_parse_exception","reason": "reason"}},"status": 400}`)
	reducedError := []byte(`{"error":{"type":"x_content_parse_exception","caused_by":{"type":"json_parse_exception"}}}`)

	// This test ensures that the appender correctly categorizes and quantifies
	// failed requests with different failure scenarios. Since a bulk request
	// contains N documents, the appender should increment the categorized
	// failure by the same number of documents in the request.
	for _, includeSource := range []docappender.Value{docappender.Unset, docappender.True, docappender.False} {
		for _, sc := range []int{http.StatusBadRequest, http.StatusForbidden, http.StatusTooManyRequests, http.StatusInternalServerError, http.StatusServiceUnavailable, http.StatusGatewayTimeout} {
			t.Run(strconv.Itoa(sc)+"/"+strconv.Itoa(int(includeSource)), func(t *testing.T) {
				var bytesTotal int64
				var bytesUncompressedTotal int64
				client := docappendertest.NewMockElasticsearchClient(t, func(w http.ResponseWriter, r *http.Request) {
					bytesTotal += r.ContentLength
					_, _, stat := docappendertest.DecodeBulkRequestWithStats(r)
					bytesUncompressedTotal += stat.UncompressedBytes
					w.WriteHeader(sc)
					w.Write(originalError)
				})

				rdr := sdkmetric.NewManualReader(sdkmetric.WithTemporalitySelector(
					func(ik sdkmetric.InstrumentKind) metricdata.Temporality {
						return metricdata.DeltaTemporality
					},
				))

				indexer, err := docappender.New(client, docappender.Config{
					FlushInterval:        time.Minute,
					MeterProvider:        sdkmetric.NewMeterProvider(sdkmetric.WithReader(rdr)),
					IncludeSourceOnError: includeSource,
				})
				require.NoError(t, err)
				defer indexer.Close(context.Background())

				// Send 3 docs, ensure that metrics are always in the unit of documents, not requests.
				docs := 3
				for range docs {
					addMinimalDoc(t, indexer, "logs-foo-testing")
				}

				// Closing the indexer flushes enqueued documents.
				err = indexer.Close(context.Background())
				switch includeSource {
				case docappender.False, docappender.True:
					// include_source=false is implemented in ES so we just assert we're not
					// tampering with the error message
					errMsg := fmt.Sprintf("flush failed (%d): %s", sc, originalError)
					require.EqualError(t, err, errMsg)
				case docappender.Unset:
					errMsg := fmt.Sprintf("flush failed (%d): %s", sc, reducedError)
					require.EqualError(t, err, errMsg)
				default:
					t.Fatal("unknown include source setting")
				}
				stats := indexer.Stats()
				wantStats := docappender.Stats{
					Added:                  int64(docs),
					Active:                 0,
					BulkRequests:           1, // Single bulk request
					Failed:                 int64(docs),
					AvailableBulkRequests:  10,
					BytesTotal:             bytesTotal,
					BytesUncompressedTotal: bytesUncompressedTotal,
				}
				var status string
				switch {
				case sc == 429:
					status = "TooMany"
					wantStats.TooManyRequests = int64(docs)
				case sc >= 500:
					status = "FailedServer"
					wantStats.FailedServer = int64(docs)
				case sc >= 400 && sc != 429:
					status = "FailedClient"
					wantStats.FailedClient = int64(docs)
				}
				assert.Equal(t, wantStats, stats)

				var rm metricdata.ResourceMetrics
				assert.NoError(t, rdr.Collect(context.Background(), &rm))

				var asserted atomic.Int64
				assertCounter := docappendertest.NewAssertCounter(t, &asserted)
				docappendertest.AssertOTelMetrics(t, rm.ScopeMetrics[0].Metrics, func(m metricdata.Metrics) {
					switch m.Name {
					case "elasticsearch.events.processed":
						assertCounter(m, 3, attribute.NewSet(attribute.String("status", status), semconv.HTTPResponseStatusCode(sc)))
					}
				})
				assert.Equal(t, int64(1), asserted.Load())
			})
		}
	}
}

func TestAppenderIndexFailedLogging(t *testing.T) {
	client := docappendertest.NewMockElasticsearchClient(t, func(w http.ResponseWriter, r *http.Request) {
		_, result := docappendertest.DecodeBulkRequest(r)
		for i, item := range result.Items {
			itemResp := item["create"]
			itemResp.Index = "an_index"
			switch i % 5 {
			case 0:
				itemResp.Error.Type = "error_type"
				itemResp.Error.Reason = "error_reason_even. Preview of field's value: 'abc def ghi'"
			case 1:
				itemResp.Error.Type = "error_type2"
				itemResp.Error.Reason = "error_reason_odd. Preview of field's value: some field value"
			case 2:
				itemResp.Error.Type = "unavailable_shards_exception"
				itemResp.Error.Reason = "this reason should not be logged"
			case 3:
				itemResp.Error.Type = "x_content_parse_exception"
				itemResp.Error.Reason = "this reason should not be logged"
			case 4:
				itemResp.Error.Type = "document_parsing_exception"
				itemResp.Error.Reason = "this reason should not be logged"
			}
			item["create"] = itemResp
		}
		result.HasErrors = true
		json.NewEncoder(w).Encode(result)
	})

	core, observed := observer.New(zap.NewAtomicLevelAt(zapcore.DebugLevel))
	indexer, err := docappender.New(client, docappender.Config{
<<<<<<< HEAD
		Logger: zap.New(core),
=======
		FlushBytes: 5000,
		Logger:     zap.New(core),
>>>>>>> 13e4776a
	})
	require.NoError(t, err)
	defer indexer.Close(context.Background())

	const N = 5 * 2
	for range N {
		addMinimalDoc(t, indexer, "logs-foo-testing")
	}
	err = indexer.Close(context.Background())
	assert.NoError(t, err)

	entries := observed.FilterMessageSnippet("failed to index").TakeAll()
	sort.Slice(entries, func(i, j int) bool {
		return entries[i].Message < entries[j].Message
	})
	require.Len(t, entries, N/2)
	assert.Equal(t, "failed to index documents in 'an_index' (document_parsing_exception): ", entries[0].Message)
	assert.Equal(t, int64(2), entries[0].Context[0].Integer)
	assert.Equal(t, "failed to index documents in 'an_index' (error_type): ", entries[1].Message)
	assert.Equal(t, int64(2), entries[1].Context[0].Integer)
	assert.Equal(t, "failed to index documents in 'an_index' (error_type2): ", entries[2].Message)
	assert.Equal(t, int64(2), entries[2].Context[0].Integer)
	assert.Equal(t, "failed to index documents in 'an_index' (unavailable_shards_exception): ", entries[3].Message)
	assert.Equal(t, int64(2), entries[3].Context[0].Integer)
	assert.Equal(t, "failed to index documents in 'an_index' (x_content_parse_exception): ", entries[4].Message)
	assert.Equal(t, int64(2), entries[4].Context[0].Integer)
}

func TestAppenderRetryLimit(t *testing.T) {
	var failedCount atomic.Int32
	var done atomic.Bool
	client := docappendertest.NewMockElasticsearchClient(t, func(w http.ResponseWriter, r *http.Request) {
		_, result := docappendertest.DecodeBulkRequest(r)
		switch failedCount.Add(1) {
		case 1:
			// Fail logs-foo-testing1 to ensure retries are working
			require.Len(t, result.Items, 2)
			for i, item := range result.Items {
				if i == 1 {
					itemResp := item["create"]
					itemResp.Status = http.StatusTooManyRequests
					item["create"] = itemResp
				}
			}
			json.NewEncoder(w).Encode(result)
			return
		case 2:
			// Fail logs-foo-testing2 to test the max retries setting
			require.Len(t, result.Items, 2, result.Items)
			assert.Equal(t, "logs-foo-testing1", result.Items[0]["create"].Index)
			assert.Equal(t, "logs-foo-testing2", result.Items[1]["create"].Index)

			for i, item := range result.Items {
				if i == 1 {
					itemResp := item["create"]
					itemResp.Status = http.StatusTooManyRequests
					item["create"] = itemResp
				}
			}
			json.NewEncoder(w).Encode(result)
			return
		case 3:
			// Fail all events
			// logs-foo-testing2 should not be retried because above the max setting
			// logs-foo-testing3 should be retried normally in the next request
			require.Len(t, result.Items, 2)
			assert.Equal(t, "logs-foo-testing2", result.Items[0]["create"].Index)
			assert.Equal(t, "logs-foo-testing3", result.Items[1]["create"].Index)

			for _, item := range result.Items {
				itemResp := item["create"]
				itemResp.Status = http.StatusTooManyRequests
				item["create"] = itemResp
			}
			json.NewEncoder(w).Encode(result)
			return
		}
		// logs-foo-testing2 dropped
		// logs-foo-testing3 retried
		// logs-foo-testing4 new event
		require.Len(t, result.Items, 2)
		assert.Equal(t, "logs-foo-testing3", result.Items[0]["create"].Index)
		assert.Equal(t, "logs-foo-testing4", result.Items[1]["create"].Index)
		json.NewEncoder(w).Encode(result)
		done.Store(true)
	})

	indexer, err := docappender.New(client, docappender.Config{
		MaxRequests:        1,
		MaxDocumentRetries: 1,
		FlushInterval:      100 * time.Millisecond,
	})
	require.NoError(t, err)
	defer indexer.Close(context.Background())

	addDoc(t, indexer, "logs-foo-testing0")
	addDoc(t, indexer, "logs-foo-testing1")

	require.Eventually(t, func() bool {
		return failedCount.Load() == 1
	}, 2*time.Second, 50*time.Millisecond, "timed out waiting for first flush request to fail")

	addMinimalDoc(t, indexer, "logs-foo-testing2")

	require.Eventually(t, func() bool {
		return failedCount.Load() == 2
	}, 2*time.Second, 50*time.Millisecond, "timed out waiting for second flush request to fail")

	addMinimalDoc(t, indexer, "logs-foo-testing3")

	require.Eventually(t, func() bool {
		return failedCount.Load() == 3
	}, 2*time.Second, 50*time.Millisecond, "timed out waiting for third flush request to fail")

	addMinimalDoc(t, indexer, "logs-foo-testing4")

	require.Eventually(t, func() bool {
		return done.Load()
	}, 2*time.Second, 50*time.Millisecond, "timed out waiting for last flush request to finish")

	err = indexer.Close(context.Background())
	assert.NoError(t, err)
}

func TestAppenderRetryFlushOnClose(t *testing.T) {
	var failedCount atomic.Int32
	var done atomic.Bool
	client := docappendertest.NewMockElasticsearchClient(t, func(w http.ResponseWriter, r *http.Request) {
		_, result := docappendertest.DecodeBulkRequest(r)
		switch failedCount.Add(1) {
		case 1:
			// Fail logs-foo-testing1 to ensure retries are working
			require.Len(t, result.Items, 2)
			for i, item := range result.Items {
				if i == 1 {
					itemResp := item["create"]
					itemResp.Status = http.StatusTooManyRequests
					item["create"] = itemResp
				}
			}
			json.NewEncoder(w).Encode(result)
			return
		}
		require.Len(t, result.Items, 1)
		assert.Equal(t, "logs-foo-testing1", result.Items[0]["create"].Index)
		json.NewEncoder(w).Encode(result)
		done.Store(true)
	})

	indexer, err := docappender.New(client, docappender.Config{
		MaxRequests:        10,
		MaxDocumentRetries: 1,
		FlushInterval:      100 * time.Millisecond,
	})
	require.NoError(t, err)
	defer indexer.Close(context.Background())

	addDoc(t, indexer, "logs-foo-testing0")
	addDoc(t, indexer, "logs-foo-testing1")

	require.Eventually(t, func() bool {
		return failedCount.Load() == 1
	}, 2*time.Second, 50*time.Millisecond, "timed out waiting for first flush request to fail")

	assert.NoError(t, indexer.Close(context.Background()))

	require.Eventually(t, func() bool {
		return done.Load()
	}, 2*time.Second, 50*time.Millisecond, "timed out waiting for last flush request to finish")
}

func TestAppenderRetryDocument(t *testing.T) {
	testCases := map[string]struct {
		cfg docappender.Config
	}{
		"nocompression": {
			cfg: docappender.Config{
				MaxRequests:        1,
				MaxDocumentRetries: 100,
				FlushInterval:      100 * time.Millisecond,
			},
		},
		"gzip": {
			cfg: docappender.Config{
				MaxRequests:        1,
				MaxDocumentRetries: 100,
				FlushInterval:      100 * time.Millisecond,
				CompressionLevel:   gzip.BestCompression,
			},
		},
	}
	for name, tc := range testCases {
		t.Run(name, func(t *testing.T) {
			rdr := sdkmetric.NewManualReader(sdkmetric.WithTemporalitySelector(
				func(ik sdkmetric.InstrumentKind) metricdata.Temporality {
					return metricdata.DeltaTemporality
				},
			))
			var rm metricdata.ResourceMetrics

			var failedCount atomic.Int32
			var done atomic.Bool
			client := docappendertest.NewMockElasticsearchClient(t, func(w http.ResponseWriter, r *http.Request) {
				_, result := docappendertest.DecodeBulkRequest(r)
				switch failedCount.Add(1) {
				case 1:
					require.Len(t, result.Items, 10)
					for i, item := range result.Items {
						switch i {
						case 0, 4, 5, 6, 9:
							itemResp := item["create"]
							itemResp.Status = http.StatusTooManyRequests
							item["create"] = itemResp
						}
					}
					json.NewEncoder(w).Encode(result)
					return
				case 2:
					require.Len(t, result.Items, 7)
					assert.Equal(t, "logs-foo-testing0", result.Items[0]["create"].Index)
					assert.Equal(t, "logs-foo-testing4", result.Items[1]["create"].Index)
					assert.Equal(t, "logs-foo-testing5", result.Items[2]["create"].Index)
					assert.Equal(t, "logs-foo-testing6", result.Items[3]["create"].Index)
					assert.Equal(t, "logs-foo-testing9", result.Items[4]["create"].Index)
					assert.Equal(t, "logs-foo-testing10", result.Items[5]["create"].Index)
					assert.Equal(t, "logs-foo-testing11", result.Items[6]["create"].Index)

					for i, item := range result.Items {
						switch i {
						case 0, 1, 3, 5, 6:
							itemResp := item["create"]
							itemResp.Status = http.StatusTooManyRequests
							item["create"] = itemResp
						}
					}
					json.NewEncoder(w).Encode(result)
					return

				}
				require.Len(t, result.Items, 6)
				assert.Equal(t, "logs-foo-testing0", result.Items[0]["create"].Index)
				assert.Equal(t, "logs-foo-testing4", result.Items[1]["create"].Index)
				assert.Equal(t, "logs-foo-testing6", result.Items[2]["create"].Index)
				assert.Equal(t, "logs-foo-testing10", result.Items[3]["create"].Index)
				assert.Equal(t, "logs-foo-testing11", result.Items[4]["create"].Index)
				assert.Equal(t, "logs-foo-testing12", result.Items[5]["create"].Index)
				json.NewEncoder(w).Encode(result)
				done.Store(true)
			})

			tc.cfg.MeterProvider = sdkmetric.NewMeterProvider(sdkmetric.WithReader(rdr))
			indexer, err := docappender.New(client, tc.cfg)
			require.NoError(t, err)
			defer indexer.Close(context.Background())

			const N = 10
			for i := 0; i < N; i++ {
				addDoc(t, indexer, "logs-foo-testing"+strconv.Itoa(i))
			}

			require.Eventually(t, func() bool {
				return failedCount.Load() == 1
			}, 2*time.Second, 50*time.Millisecond, "timed out waiting for first flush request to fail")

			assert.NoError(t, rdr.Collect(context.Background(), &rm))

			var asserted atomic.Int64
			assertCounter := docappendertest.NewAssertCounter(t, &asserted)
			docappendertest.AssertOTelMetrics(t, rm.ScopeMetrics[0].Metrics, func(m metricdata.Metrics) {
				switch m.Name {
				case "elasticsearch.events.retried":
					assertCounter(m, 5, attribute.NewSet(
						attribute.Int("greatest_retry", 1),
					))
				}
			})
			assert.Equal(t, int64(1), asserted.Load())

			addMinimalDoc(t, indexer, "logs-foo-testing10")
			addMinimalDoc(t, indexer, "logs-foo-testing11")

			require.Eventually(t, func() bool {
				return failedCount.Load() == 2
			}, 2*time.Second, 50*time.Millisecond, "timed out waiting for first flush request to fail")

			assert.NoError(t, rdr.Collect(context.Background(), &rm))

			assertCounter = docappendertest.NewAssertCounter(t, &asserted)
			docappendertest.AssertOTelMetrics(t, rm.ScopeMetrics[0].Metrics, func(m metricdata.Metrics) {
				switch m.Name {
				case "elasticsearch.events.retried":
					assertCounter(m, 5, attribute.NewSet(
						attribute.Int("greatest_retry", 2),
					))
				}
			})
			assert.Equal(t, int64(2), asserted.Load())

			addMinimalDoc(t, indexer, "logs-foo-testing12")

			require.Eventually(t, func() bool {
				return done.Load()
			}, 2*time.Second, 50*time.Millisecond, "timed out waiting for second flush request to finish")

			err = indexer.Close(context.Background())
			assert.NoError(t, err)
		})
	}
}

func TestAppenderRetryDocument_RetryOnDocumentStatus(t *testing.T) {
	testCases := map[string]struct {
		status                int
		expectedDocsInRequest []int // at index i stores the number of documents in the i-th request
		cfg                   docappender.Config
	}{
		"should retry": {
			status:                500,
			expectedDocsInRequest: []int{1, 2, 1}, // 3rd request is triggered by indexer close
			cfg: docappender.Config{
				MaxRequests:           1,
				MaxDocumentRetries:    1,
				FlushInterval:         100 * time.Millisecond,
				RetryOnDocumentStatus: []int{429, 500},
			},
		},
		"should not retry": {
			status:                500,
			expectedDocsInRequest: []int{1, 1},
			cfg: docappender.Config{
				MaxRequests:           1,
				MaxDocumentRetries:    1,
				FlushInterval:         100 * time.Millisecond,
				RetryOnDocumentStatus: []int{429},
			},
		},
	}
	for name, tc := range testCases {
		t.Run(name, func(t *testing.T) {
			var failedCount atomic.Int32
			client := docappendertest.NewMockElasticsearchClient(t, func(w http.ResponseWriter, r *http.Request) {
				_, result := docappendertest.DecodeBulkRequest(r)
				attempt := failedCount.Add(1) - 1
				require.Len(t, result.Items, tc.expectedDocsInRequest[attempt])
				for _, item := range result.Items {
					itemResp := item["create"]
					itemResp.Status = tc.status
					item["create"] = itemResp
				}
				json.NewEncoder(w).Encode(result)
			})

			indexer, err := docappender.New(client, tc.cfg)
			require.NoError(t, err)
			defer indexer.Close(context.Background())

			addMinimalDoc(t, indexer, "logs-foo-testing1")

			require.Eventually(t, func() bool {
				return failedCount.Load() == 1
			}, 2*time.Second, 50*time.Millisecond, "timed out waiting for first flush request to fail")

			addMinimalDoc(t, indexer, "logs-foo-testing2")

			require.Eventually(t, func() bool {
				return failedCount.Load() == 2
			}, 2*time.Second, 50*time.Millisecond, "timed out waiting for first flush request to fail")

			err = indexer.Close(context.Background())
			assert.NoError(t, err)
		})
	}
}

func TestAppenderCloseFlushContext(t *testing.T) {
	srvctx, cancel := context.WithCancel(context.Background())
	defer cancel()
	client := docappendertest.NewMockElasticsearchClient(t, func(w http.ResponseWriter, r *http.Request) {
		select {
		case <-srvctx.Done():
		case <-r.Context().Done():
		}
	})
	indexer, err := docappender.New(client, docappender.Config{
		FlushInterval: time.Millisecond,
	})
	require.NoError(t, err)
	defer indexer.Close(context.Background())

	addMinimalDoc(t, indexer, "logs-foo-testing")

	errch := make(chan error, 1)
	ctx, cancel := context.WithCancel(context.Background())
	defer cancel()
	go func() {
		errch <- indexer.Close(ctx)
	}()

	// Should be blocked in flush.
	select {
	case err := <-errch:
		t.Fatalf("unexpected return from indexer.Close: %s", err)
	case <-time.After(50 * time.Millisecond):
	}

	cancel()
	select {
	case err := <-errch:
		assert.Error(t, err)
	case <-time.After(10 * time.Second):
		t.Fatal("timed out waiting for flush to unblock")
	}
}

func TestAppenderCloseInterruptAdd(t *testing.T) {
	srvctx, cancel := context.WithCancel(context.Background())
	defer cancel()
	client := docappendertest.NewMockElasticsearchClient(t, func(w http.ResponseWriter, r *http.Request) {
		select {
		case <-srvctx.Done():
		case <-r.Context().Done():
		}
	})
	documentBufferSize := 100
	indexer, err := docappender.New(client, docappender.Config{
		// Set FlushBytes to 1 so a single document causes a flush.
		FlushBytes:         1,
		DocumentBufferSize: documentBufferSize,
	})
	require.NoError(t, err)
	defer indexer.Close(context.Background())

	// Fill up all the bulk requests and the buffered channel.
	for n := indexer.Stats().AvailableBulkRequests + int64(documentBufferSize); n >= 0; n-- {
		addMinimalDoc(t, indexer, "logs-foo-testing")
	}

	// Call Add again; this should block, as all bulk requests are blocked and the buffered channel is full.
	readInvoked := make(chan struct{})
	added := make(chan error, 1)
	addContext, cancel := context.WithCancel(context.Background())
	defer cancel()
	go func() {
		added <- indexer.Add(addContext, "logs-foo-testing", readerFunc(func(w io.Writer) (int64, error) {
			close(readInvoked)
			n, err := w.Write([]byte("{}"))
			return int64(n), err
		}))
	}()

	// Add should block, and the Reader should not be invoked.
	select {
	case err := <-added:
		t.Fatal("Add returned unexpectedly", err)
	case <-time.After(50 * time.Millisecond):
	}
	select {
	case <-readInvoked:
		t.Fatal("Reader invoked unexpectedly", err)
	case <-time.After(50 * time.Millisecond):
	}

	// Close should block waiting for the enqueued documents to be flushed, but
	// must honour the given context and not block forever.
	closed := make(chan error, 1)
	closeContext, cancel := context.WithCancel(context.Background())
	defer cancel()
	go func() {
		closed <- indexer.Close(closeContext)
	}()
	select {
	case err := <-closed:
		t.Fatal("Add returned unexpectedly", err)
	case <-time.After(50 * time.Millisecond):
	}

	cancel()
	select {
	case err := <-closed:
		assert.ErrorIs(t, err, context.Canceled)
	case <-time.After(10 * time.Second):
		t.Fatal("timed out waiting for Close to return")
	}
	select {
	case err := <-added:
		assert.ErrorIs(t, err, docappender.ErrClosed)
	case <-time.After(10 * time.Second):
		t.Fatal("timed out waiting for Add to return")
	}
}

type readerFunc func(io.Writer) (n int64, err error)

func (f readerFunc) WriteTo(p io.Writer) (n int64, err error) {
	return f(p)
}

func TestAppenderFlushGoroutineStopped(t *testing.T) {
	client := docappendertest.NewMockElasticsearchClient(t, func(w http.ResponseWriter, r *http.Request) {
		_, result := docappendertest.DecodeBulkRequest(r)
		json.NewEncoder(w).Encode(result)
	})

	indexer, err := docappender.New(client, docappender.Config{FlushBytes: 1})
	require.NoError(t, err)
	defer indexer.Close(context.Background())

	before := runtime.NumGoroutine()
	for i := 0; i < 100; i++ {
		addMinimalDoc(t, indexer, "logs-foo-testing")
	}

	var after int
	deadline := time.Now().Add(10 * time.Second)
	for after > before && time.Now().Before(deadline) {
		time.Sleep(100 * time.Millisecond)
		after = runtime.NumGoroutine()
	}
	assert.GreaterOrEqual(t, before, after, "Leaked %d goroutines", after-before)
}

func TestAppenderUnknownResponseFields(t *testing.T) {
	client := docappendertest.NewMockElasticsearchClient(t, func(w http.ResponseWriter, r *http.Request) {
		w.Write([]byte(`{"ingest_took":123}`))
	})
	indexer, err := docappender.New(client, docappender.Config{})
	require.NoError(t, err)
	defer indexer.Close(context.Background())

	addMinimalDoc(t, indexer, "logs-foo-testing")

	err = indexer.Close(context.Background())
	assert.NoError(t, err)
}

func TestAppenderCloseBusyIndexer(t *testing.T) {
	// This test ensures that all the channel items are consumed and indexed
	// when the indexer is closed.
	var bytesTotal int64
	var bytesUncompressedTotal int64
	client := docappendertest.NewMockElasticsearchClient(t, func(w http.ResponseWriter, r *http.Request) {
		bytesTotal += r.ContentLength
		_, result, stat := docappendertest.DecodeBulkRequestWithStats(r)
		bytesUncompressedTotal = stat.UncompressedBytes
		json.NewEncoder(w).Encode(result)
	})
	indexer, err := docappender.New(client, docappender.Config{})
	require.NoError(t, err)
	t.Cleanup(func() { indexer.Close(context.Background()) })

	const N = 5000
	for i := 0; i < N; i++ {
		addMinimalDoc(t, indexer, "logs-foo-testing")
	}

	assert.NoError(t, indexer.Close(context.Background()))

	assert.Equal(t, docappender.Stats{
		Added:                  N,
		Indexed:                N,
		BulkRequests:           1,
		BytesTotal:             bytesTotal,
		BytesUncompressedTotal: bytesUncompressedTotal,
		AvailableBulkRequests:  10,
		IndexersActive:         0,
	}, indexer.Stats())
}

func TestAppenderPipeline(t *testing.T) {
	const expected = "my_pipeline"
	var actual string
	client := docappendertest.NewMockElasticsearchClient(t, func(w http.ResponseWriter, r *http.Request) {
		actual = r.URL.Query().Get("pipeline")
		_, result := docappendertest.DecodeBulkRequest(r)
		json.NewEncoder(w).Encode(result)
	})
	indexer, err := docappender.New(client, docappender.Config{
		FlushInterval: time.Minute,
		Pipeline:      expected,
	})
	require.NoError(t, err)
	defer indexer.Close(context.Background())

	err = indexer.Add(context.Background(), "logs-foo-testing", newJSONReader(map[string]any{
		"@timestamp":            time.Unix(123, 456789111).UTC().Format(docappendertest.TimestampFormat),
		"data_stream.type":      "logs",
		"data_stream.dataset":   "foo",
		"data_stream.namespace": "testing",
	}))
	require.NoError(t, err)

	// Closing the indexer flushes enqueued documents.
	err = indexer.Close(context.Background())
	require.NoError(t, err)

	assert.Equal(t, expected, actual)
}

func TestAppenderRequireDataStream(t *testing.T) {
	const expected = "true"
	var actual string
	client := docappendertest.NewMockElasticsearchClient(t, func(w http.ResponseWriter, r *http.Request) {
		actual = r.URL.Query().Get("require_data_stream")
		_, result := docappendertest.DecodeBulkRequest(r)
		json.NewEncoder(w).Encode(result)
	})
	indexer, err := docappender.New(client, docappender.Config{
		FlushInterval:     time.Minute,
		RequireDataStream: true,
	})
	require.NoError(t, err)
	defer indexer.Close(context.Background())

	err = indexer.Add(context.Background(), "logs-foo-testing", newJSONReader(map[string]any{
		"@timestamp":            time.Unix(123, 456789111).UTC().Format(docappendertest.TimestampFormat),
		"data_stream.type":      "logs",
		"data_stream.dataset":   "foo",
		"data_stream.namespace": "testing",
	}))
	require.NoError(t, err)

	// Closing the indexer flushes enqueued documents.
	err = indexer.Close(context.Background())
	require.NoError(t, err)

	assert.Equal(t, expected, actual)
}

func TestAppenderIncludeSource(t *testing.T) {
	for name, tc := range map[string]struct {
		includeSource docappender.Value
		expected      string
	}{
		"true": {
			includeSource: docappender.True,
			expected:      "true",
		},
		"false": {
			includeSource: docappender.False,
			expected:      "false",
		},
	} {
		t.Run(name, func(t *testing.T) {
			client := docappendertest.NewMockElasticsearchClient(t, func(w http.ResponseWriter, r *http.Request) {
				require.Equal(t, tc.expected, r.URL.Query().Get("include_source_on_error"))
				_, result := docappendertest.DecodeBulkRequest(r)
				json.NewEncoder(w).Encode(result)
			})
			indexer, err := docappender.New(client, docappender.Config{
				FlushInterval:        time.Minute,
				IncludeSourceOnError: tc.includeSource,
			})
			require.NoError(t, err)
			defer indexer.Close(context.Background())

			err = indexer.Add(context.Background(), "logs-foo-testing", newJSONReader(map[string]any{
				"@timestamp":            time.Unix(123, 456789111).UTC().Format(docappendertest.TimestampFormat),
				"data_stream.type":      "logs",
				"data_stream.dataset":   "foo",
				"data_stream.namespace": "testing",
			}))
			require.NoError(t, err)

			// Closing the indexer flushes enqueued documents.
			err = indexer.Close(context.Background())
			require.NoError(t, err)
		})
	}
}

func TestAppenderScaling(t *testing.T) {
	newIndexer := func(t *testing.T, cfg docappender.Config) *docappender.Appender {
		t.Helper()
		client := docappendertest.NewMockElasticsearchClient(t, func(w http.ResponseWriter, r *http.Request) {
			_, result := docappendertest.DecodeBulkRequest(r)
			json.NewEncoder(w).Encode(result)
		})
		indexer, err := docappender.New(client, cfg)
		require.NoError(t, err)
		t.Cleanup(func() { indexer.Close(context.Background()) })
		return indexer
	}
	sendDocuments := func(t *testing.T, indexer *docappender.Appender, docs int) {
		for i := 0; i < docs; i++ {
			err := indexer.Add(context.Background(), "logs-foo-testing", newJSONReader(map[string]any{
				"@timestamp":            time.Now().Format(docappendertest.TimestampFormat),
				"data_stream.type":      "logs",
				"data_stream.dataset":   "foo",
				"data_stream.namespace": "namespace",
			}))
			require.NoError(t, err)
		}
	}
	waitForScaleUp := func(t *testing.T, indexer *docappender.Appender, n int64) {
		timeout := time.NewTimer(5 * time.Second)
		stats := indexer.Stats()
		limit := int64(runtime.GOMAXPROCS(0) / 4)
		for stats.IndexersActive < n {
			stats = indexer.Stats()
			require.LessOrEqual(t, stats.IndexersActive, limit)
			select {
			case <-time.After(10 * time.Millisecond):
			case <-timeout.C:
				stats = indexer.Stats()
				require.GreaterOrEqual(t, stats.IndexersActive, n, "stats: %+v", stats)
			}
		}
		stats = indexer.Stats()
		assert.Greater(t, stats.IndexersCreated, int64(0), "No upscales took place: %+v", stats)
	}
	waitForScaleDown := func(t *testing.T, indexer *docappender.Appender, n int64) {
		timeout := time.NewTimer(5 * time.Second)
		stats := indexer.Stats()
		for stats.IndexersActive > n {
			stats = indexer.Stats()
			require.Greater(t, stats.IndexersActive, int64(0))
			select {
			case <-time.After(10 * time.Millisecond):
			case <-timeout.C:
				stats = indexer.Stats()
				require.LessOrEqual(t, stats.IndexersActive, n, "stats: %+v", stats)
			}
		}
		stats = indexer.Stats()
		assert.Greater(t, stats.IndexersDestroyed, int64(0), "No downscales took place: %+v", stats)
		assert.Equal(t, stats.IndexersActive, int64(n), "%+v", stats)
	}
	waitForBulkRequests := func(t *testing.T, indexer *docappender.Appender, n int64) {
		timeout := time.After(time.Second)
		for indexer.Stats().BulkRequests < n {
			select {
			case <-time.After(time.Millisecond):
			case <-timeout:
				t.Fatalf("timed out while waiting for documents to be indexed: %+v", indexer.Stats())
			}
		}
	}
	t.Run("DownscaleIdle", func(t *testing.T) {
		// Override the default GOMAXPROCS, ensuring the active indexers can scale up.
		setGOMAXPROCS(t, 12)
		indexer := newIndexer(t, docappender.Config{
			FlushInterval: time.Millisecond,
			FlushBytes:    1,
			Scaling: docappender.ScalingConfig{
				ScaleUp: docappender.ScaleActionConfig{
					Threshold: 1, CoolDown: 1,
				},
				ScaleDown: docappender.ScaleActionConfig{
					Threshold: 2, CoolDown: time.Millisecond,
				},
				IdleInterval: 50 * time.Millisecond,
			},
		})
		docs := int64(20)
		sendDocuments(t, indexer, int(docs))
		waitForScaleUp(t, indexer, 3)
		waitForScaleDown(t, indexer, 1)
		stats := indexer.Stats()
		stats.BytesTotal = 0
		stats.BytesUncompressedTotal = 0
		assert.Equal(t, docappender.Stats{
			Active:                0,
			Added:                 docs,
			Indexed:               docs,
			BulkRequests:          docs,
			IndexersCreated:       2,
			IndexersDestroyed:     2,
			AvailableBulkRequests: 10,
			IndexersActive:        1,
		}, stats)
	})
	t.Run("DownscaleActiveLimit", func(t *testing.T) {
		// Override the default GOMAXPROCS, ensuring the active indexers can scale up.
		setGOMAXPROCS(t, 12)
		indexer := newIndexer(t, docappender.Config{
			FlushInterval: time.Millisecond,
			FlushBytes:    1,
			Scaling: docappender.ScalingConfig{
				ScaleUp: docappender.ScaleActionConfig{
					Threshold: 5, CoolDown: 1,
				},
				ScaleDown: docappender.ScaleActionConfig{
					Threshold: 100, CoolDown: time.Minute,
				},
				IdleInterval: 100 * time.Millisecond,
			},
		})
		docs := int64(14)
		sendDocuments(t, indexer, int(docs))
		waitForScaleUp(t, indexer, 3)
		// Set the gomaxprocs to 4, which should result in an activeLimit of 1.
		setGOMAXPROCS(t, 4)
		// Wait for the indexers to scale down from 3 to 1. The downscale cool
		// down of `1m` isn't respected, since the active limit is breached with
		// the gomaxprocs change.
		waitForScaleDown(t, indexer, 1)
		// Wait for all the documents to be indexed.
		waitForBulkRequests(t, indexer, docs)

		stats := indexer.Stats()
		stats.BytesTotal = 0
		stats.BytesUncompressedTotal = 0
		assert.Equal(t, docappender.Stats{
			Active:                0,
			Added:                 docs,
			Indexed:               docs,
			BulkRequests:          docs,
			AvailableBulkRequests: 10,
			IndexersActive:        1,
			IndexersCreated:       2,
			IndexersDestroyed:     2,
		}, stats)
	})
	t.Run("UpscaleCooldown", func(t *testing.T) {
		// Override the default GOMAXPROCS, ensuring the active indexers can scale up.
		setGOMAXPROCS(t, 12)
		indexer := newIndexer(t, docappender.Config{
			FlushInterval: time.Millisecond,
			FlushBytes:    1,
			Scaling: docappender.ScalingConfig{
				ScaleUp: docappender.ScaleActionConfig{
					Threshold: 10,
					CoolDown:  time.Minute,
				},
				ScaleDown: docappender.ScaleActionConfig{
					Threshold: 10,
					CoolDown:  time.Minute,
				},
				IdleInterval: 100 * time.Millisecond,
			},
		})
		docs := int64(50)
		sendDocuments(t, indexer, int(docs))
		waitForScaleUp(t, indexer, 2)
		// Wait for all the documents to be indexed.
		waitForBulkRequests(t, indexer, docs)

		assert.Equal(t, int64(2), indexer.Stats().IndexersActive)
		ctx, cancel := context.WithTimeout(context.Background(), 5*time.Second)
		defer cancel()
		assert.NoError(t, indexer.Close(ctx))
		stats := indexer.Stats()
		stats.BytesTotal = 0
		stats.BytesUncompressedTotal = 0
		assert.Equal(t, docappender.Stats{
			Active:                0,
			Added:                 docs,
			Indexed:               docs,
			BulkRequests:          docs,
			AvailableBulkRequests: 10,
			IndexersActive:        0,
			IndexersCreated:       1,
			IndexersDestroyed:     0,
		}, stats)
	})
	t.Run("Downscale429Rate", func(t *testing.T) {
		// Override the default GOMAXPROCS, ensuring the active indexers can scale up.
		setGOMAXPROCS(t, 12)
		var mu sync.RWMutex
		var tooMany bool // must be accessed with the mutex held.
		client := docappendertest.NewMockElasticsearchClient(t, func(w http.ResponseWriter, r *http.Request) {
			_, result := docappendertest.DecodeBulkRequest(r)
			mu.RLock()
			tooManyResp := tooMany
			mu.RUnlock()
			if tooManyResp {
				result.HasErrors = true
				for i := 0; i < len(result.Items); i++ {
					item := result.Items[i]
					resp := item["create"]
					resp.Status = http.StatusTooManyRequests
					item["create"] = resp
				}
			}
			json.NewEncoder(w).Encode(result)
		})
		indexer, err := docappender.New(client, docappender.Config{
			FlushInterval: time.Millisecond,
			FlushBytes:    1,
			Scaling: docappender.ScalingConfig{
				ScaleUp: docappender.ScaleActionConfig{
					Threshold: 5, CoolDown: 1,
				},
				ScaleDown: docappender.ScaleActionConfig{
					Threshold: 100, CoolDown: 100 * time.Millisecond,
				},
				IdleInterval: 100 * time.Millisecond,
			},
		})
		require.NoError(t, err)
		t.Cleanup(func() { indexer.Close(context.Background()) })
		docs := int64(20)
		sendDocuments(t, indexer, int(docs))
		waitForScaleUp(t, indexer, 3)
		waitForBulkRequests(t, indexer, docs)

		// Make the mocked elasticsaerch return 429 responses and wait for the
		// active indexers to be scaled down to the minimum.
		mu.Lock()
		tooMany = true
		mu.Unlock()
		docs += 5
		sendDocuments(t, indexer, 5)
		waitForScaleDown(t, indexer, 1)
		waitForBulkRequests(t, indexer, docs)

		// index 600 documents and ensure that scale ups happen to the maximum after
		// the threshold is exceeded.
		mu.Lock()
		tooMany = false
		mu.Unlock()
		docs += 600
		sendDocuments(t, indexer, 600)
		waitForScaleUp(t, indexer, 3)
		waitForBulkRequests(t, indexer, docs)

		stats := indexer.Stats()
		assert.Equal(t, int64(3), stats.IndexersActive)
		assert.Equal(t, int64(4), stats.IndexersCreated)
		assert.Equal(t, int64(2), stats.IndexersDestroyed)
	})
}

func setGOMAXPROCS(t *testing.T, new int) {
	t.Helper()
	old := runtime.GOMAXPROCS(0)
	t.Cleanup(func() {
		runtime.GOMAXPROCS(old)
	})
	runtime.GOMAXPROCS(new)
}

func TestAppenderTracing(t *testing.T) {
	testAppenderTracing(t, 200, "success")
	testAppenderTracing(t, 400, "failure")
}

func testAppenderTracing(t *testing.T, statusCode int, expectedOutcome string) {
	client := docappendertest.NewMockElasticsearchClient(t, func(w http.ResponseWriter, r *http.Request) {
		w.WriteHeader(statusCode)
		_, result := docappendertest.DecodeBulkRequest(r)
		json.NewEncoder(w).Encode(result)
	})

	core, observed := observer.New(zap.NewAtomicLevelAt(zapcore.DebugLevel))
	tracer := apmtest.NewRecordingTracer()
	defer tracer.Close()
	indexer, err := docappender.New(client, docappender.Config{
		FlushInterval: time.Minute,
		Logger:        zap.New(core),
		Tracer:        tracer.Tracer,
	})
	require.NoError(t, err)
	defer indexer.Close(context.Background())

	const N = 100
	for i := 0; i < N; i++ {
		addMinimalDoc(t, indexer, "logs-foo-testing")
	}

	// Closing the indexer flushes enqueued documents.
	_ = indexer.Close(context.Background())

	tracer.Flush(nil)
	payloads := tracer.Payloads()
	require.Len(t, payloads.Transactions, 1)
	require.Len(t, payloads.Spans, 1)

	assert.Equal(t, expectedOutcome, payloads.Transactions[0].Outcome)
	assert.Equal(t, "output", payloads.Transactions[0].Type)
	assert.Equal(t, model.IfaceMapItem{Key: "documents", Value: float64(N)},
		payloads.Transactions[0].Context.Tags[0],
	)
	assert.Equal(t, "docappender.flush", payloads.Transactions[0].Name)
	assert.Equal(t, "Elasticsearch: POST _bulk", payloads.Spans[0].Name)
	assert.Equal(t, "db", payloads.Spans[0].Type)
	assert.Equal(t, "elasticsearch", payloads.Spans[0].Subtype)

	correlatedLogs := observed.FilterFieldKey("transaction.id").All()
	assert.NotEmpty(t, correlatedLogs)
	for _, entry := range correlatedLogs {
		fields := entry.ContextMap()
		assert.Equal(t, fmt.Sprintf("%x", payloads.Transactions[0].ID), fields["transaction.id"])
		assert.Equal(t, fmt.Sprintf("%x", payloads.Transactions[0].TraceID), fields["trace.id"])
	}
}

func addMinimalDoc(t testing.TB, indexer *docappender.Appender, index string) {
	err := indexer.Add(context.Background(), index, newJSONReader(map[string]any{
		"@timestamp": time.Now().Format(docappendertest.TimestampFormat),
	}))
	require.NoError(t, err)
}

func addDoc(t testing.TB, indexer *docappender.Appender, index string) {
	err := indexer.Add(context.Background(), index, newJSONReader(map[string]any{
		"@timestamp": time.Now().Format(docappendertest.TimestampFormat),
		"agent":      map[string]any{"name": strings.Repeat("foobar", 1000)},
	}))
	require.NoError(t, err)
}

func newJSONReader(v any) *bytes.Reader {
	data, err := json.Marshal(v)
	if err != nil {
		panic(err)
	}
	return bytes.NewReader(data)
}

func TestAppenderOtelTracing(t *testing.T) {
	t.Run("success", func(t *testing.T) {
		testTracedAppend(t, 200, sdktrace.Status{
			Code:        codes.Ok,
			Description: "",
		})
	})
	t.Run("failure", func(t *testing.T) {
		testTracedAppend(t, 400, sdktrace.Status{
			Code:        codes.Error,
			Description: "bulk indexing request failed",
		})
	})
}

func testTracedAppend(t *testing.T, responseCode int, status sdktrace.Status) {
	client := docappendertest.NewMockElasticsearchClient(t, func(w http.ResponseWriter, r *http.Request) {
		w.WriteHeader(responseCode)
		_, result := docappendertest.DecodeBulkRequest(r)
		json.NewEncoder(w).Encode(result)
	})

	core, observed := observer.New(zap.NewAtomicLevelAt(zapcore.DebugLevel))

	exp := tracetest.NewInMemoryExporter()
	tp := sdktrace.NewTracerProvider(
		sdktrace.WithSyncer(exp),
	)
	defer tp.Shutdown(context.Background())

	indexer, err := docappender.New(client, docappender.Config{
		FlushInterval: time.Minute,
		Logger:        zap.New(core),
		// NOTE: Tracer must be nil to use otel tracing
		Tracer:         nil,
		TracerProvider: tp,
	})
	require.NoError(t, err)
	defer indexer.Close(context.Background())

	const N = 100
	for i := 0; i < N; i++ {
		addMinimalDoc(t, indexer, "logs-foo-testing")
	}

	// Closing the indexer flushes enqueued documents.
	_ = indexer.Close(context.Background())

	spans := exp.GetSpans()
	assert.NotEmpty(t, spans)

	gotSpan := spans[0]
	assert.Equal(t, "docappender.flush", gotSpan.Name)
	assert.Equal(t, status, gotSpan.Status)

	for _, a := range gotSpan.Attributes {
		if a.Key == "documents" {
			assert.Equal(t, int64(N), a.Value.AsInt64())
		}
	}

	correlatedLogs := observed.FilterFieldKey("traceId").All()
	assert.NotEmpty(t, correlatedLogs)

	log := correlatedLogs[0]
	expectedTraceID := gotSpan.SpanContext.TraceID().String()
	assert.Equal(t, expectedTraceID, log.ContextMap()["traceId"])
	expectedSpanID := gotSpan.SpanContext.SpanID().String()
	assert.Equal(t, expectedSpanID, log.ContextMap()["spanId"])
}<|MERGE_RESOLUTION|>--- conflicted
+++ resolved
@@ -219,6 +219,8 @@
 		case "elasticsearch.buffer.latency", "elasticsearch.flushed.latency":
 			// expect this metric name but no assertions done
 			// as it's histogram and it's checked elsewhere
+		case "elasticsearch.bulk_requests.concurrent":
+			// Concurrent bulk requests are observed, but ignored.
 		default:
 			unexpectedMetrics = append(unexpectedMetrics, m.Name)
 		}
@@ -364,6 +366,8 @@
 		case "elasticsearch.buffer.latency", "elasticsearch.flushed.latency":
 			// expect this metric name but no assertions done
 			// as it's histogram and it's checked elsewhere
+		case "elasticsearch.bulk_requests.concurrent":
+			// Concurrent bulk requests are observed, but ignored.
 		default:
 			unexpectedMetrics = append(unexpectedMetrics, m.Name)
 		}
@@ -826,12 +830,8 @@
 
 	core, observed := observer.New(zap.NewAtomicLevelAt(zapcore.DebugLevel))
 	indexer, err := docappender.New(client, docappender.Config{
-<<<<<<< HEAD
-		Logger: zap.New(core),
-=======
 		FlushBytes: 5000,
 		Logger:     zap.New(core),
->>>>>>> 13e4776a
 	})
 	require.NoError(t, err)
 	defer indexer.Close(context.Background())
