// Licensed to Elasticsearch B.V. under one or more contributor
// license agreements. See the NOTICE file distributed with
// this work for additional information regarding copyright
// ownership. Elasticsearch B.V. licenses this file to you under
// the Apache License, Version 2.0 (the "License"); you may
// not use this file except in compliance with the License.
// You may obtain a copy of the License at
//
//     http://www.apache.org/licenses/LICENSE-2.0
//
// Unless required by applicable law or agreed to in writing,
// software distributed under the License is distributed on an
// "AS IS" BASIS, WITHOUT WARRANTIES OR CONDITIONS OF ANY
// KIND, either express or implied.  See the License for the
// specific language governing permissions and limitations
// under the License.

package docappender_test

import (
	"context"
	"encoding/json"
	"net/http"
	"strconv"
	"strings"
	"sync/atomic"
	"testing"
	"time"

	"github.com/klauspost/compress/gzip"

	"github.com/elastic/go-docappender/v2"
	"github.com/elastic/go-docappender/v2/docappendertest"
	"github.com/stretchr/testify/assert"
	"github.com/stretchr/testify/require"
)

func TestBulkIndexer(t *testing.T) {
	for _, tc := range []struct {
		Name             string
		CompressionLevel int
	}{
		{Name: "no_compression", CompressionLevel: gzip.NoCompression},
		{Name: "default_compression", CompressionLevel: gzip.DefaultCompression},
		{Name: "most_compression", CompressionLevel: gzip.BestCompression},
		{Name: "speed_compression", CompressionLevel: gzip.BestSpeed},
	} {
		t.Run(tc.Name, func(t *testing.T) {
			var esFailing atomic.Bool
			client := docappendertest.NewMockElasticsearchClient(t, func(w http.ResponseWriter, r *http.Request) {
				_, result := docappendertest.DecodeBulkRequest(r)
				if esFailing.Load() {
					for _, itemsMap := range result.Items {
						for k, item := range itemsMap {
							result.HasErrors = true
							item.Status = http.StatusTooManyRequests
							item.Error.Type = "simulated_es_error"
							item.Error.Reason = "for testing"
							itemsMap[k] = item
						}
					}
				}
				json.NewEncoder(w).Encode(result)
			})
			indexer, err := docappender.NewBulkIndexer(docappender.BulkIndexerConfig{
				Client:                client,
				MaxDocumentRetries:    100_000, // infinite for testing purpose
				RetryOnDocumentStatus: []int{http.StatusTooManyRequests},
				CompressionLevel:      tc.CompressionLevel,
			})
			require.NoError(t, err)

			generateLoad := func(count int) {
				for i := 0; i < count; i++ {
					require.NoError(t, indexer.Add(docappender.BulkIndexerItem{
						Index: "testidx",
						Body: newJSONReader(map[string]any{
							"@timestamp": time.Now().Format(docappendertest.TimestampFormat),
						}),
					}))
				}
			}

			itemCount := 1_000
			generateLoad(itemCount)

			// All items should be successfully flushed
			uncompressed := indexer.UncompressedLen()
			uncompressedDocSize := uncompressed / itemCount
			stat, err := indexer.Flush(context.Background())
			require.NoError(t, err)
			require.Equal(t, int64(itemCount), stat.Indexed)
			require.Equal(t, uncompressed, indexer.BytesUncompressedFlushed())

			// nothing is in the buffer if all succeeded
			require.Equal(t, 0, indexer.Len())
			require.Equal(t, 0, indexer.UncompressedLen())

			// Simulate ES failure, all items should be enqueued for retries
			esFailing.Store(true)
			generateLoad(itemCount)
			require.Equal(t, itemCount, indexer.Items())

			for i := 0; i < 10; i++ {
				stat, err := indexer.Flush(context.Background())
				require.NoError(t, err)
				require.Equal(t, int64(0), stat.Indexed)
				require.Len(t, stat.FailedDocs, 0)
				require.Equal(t, int64(itemCount), stat.RetriedDocs)

				// all the flushed bytes are now in the buffer again to be retried
				require.Equal(t, indexer.UncompressedLen(), indexer.BytesUncompressedFlushed())
				// Generate more load, all these items should be enqueued for retries
				generateLoad(10)
				itemCount += 10
				require.Equal(t, itemCount, indexer.Items())
				expectedBufferedSize := indexer.BytesUncompressedFlushed() + (10 * uncompressedDocSize)
				require.Equal(t, expectedBufferedSize, indexer.UncompressedLen())
			}

			uncompressedSize := indexer.UncompressedLen()
			// Recover ES and ensure all items are indexed
			esFailing.Store(false)
			stat, err = indexer.Flush(context.Background())
			require.NoError(t, err)
			require.Equal(t, int64(itemCount), stat.Indexed)
			require.Equal(t, uncompressedSize, indexer.BytesUncompressedFlushed())
			// no documents to retry so buffer should be empty
			require.Equal(t, 0, indexer.Len())
			require.Equal(t, 0, indexer.UncompressedLen())
		})
	}
}

func TestDynamicTemplates(t *testing.T) {
	client := docappendertest.NewMockElasticsearchClient(t, func(w http.ResponseWriter, r *http.Request) {
		_, result, _, dynamicTemplates := docappendertest.DecodeBulkRequestWithStatsAndDynamicTemplates(r)
		require.Equal(t, []map[string]string{
			{"one": "two", "three": "four"},
			{"five": "six", "seven": "eight"},
		}, dynamicTemplates)
		json.NewEncoder(w).Encode(result)
	})
	indexer, err := docappender.NewBulkIndexer(docappender.BulkIndexerConfig{
		Client: client,
	})
	require.NoError(t, err)

	err = indexer.Add(docappender.BulkIndexerItem{
		Index: "testidx",
		Body: newJSONReader(map[string]any{
			"@timestamp": time.Now().Format(docappendertest.TimestampFormat),
		}),
		DynamicTemplates: map[string]string{"one": "two", "three": "four"},
	})
	require.NoError(t, err)

	err = indexer.Add(docappender.BulkIndexerItem{
		Index: "testidx",
		Body: newJSONReader(map[string]any{
			"@timestamp": time.Now().Format(docappendertest.TimestampFormat),
		}),
		DynamicTemplates: map[string]string{"five": "six", "seven": "eight"},
	})
	require.NoError(t, err)

	stat, err := indexer.Flush(context.Background())
	require.NoError(t, err)
	require.Equal(t, int64(2), stat.Indexed)
}

func TestPipeline(t *testing.T) {
	client := docappendertest.NewMockElasticsearchClient(t, func(w http.ResponseWriter, r *http.Request) {
		_, result, _, _, pipelines := docappendertest.DecodeBulkRequestWithStatsAndDynamicTemplatesAndPipelines(r)
		err := json.NewEncoder(w).Encode(result)
		require.NoError(t, err)
		for _, p := range pipelines {
			require.Contains(t, p, "test-pipeline", "test-pipeline should have been present")
		}
		require.Equal(t, 2, len(pipelines), "2 pipelines should have been returned")
	})
	indexer, err := docappender.NewBulkIndexer(docappender.BulkIndexerConfig{
		Client: client,
	})
	require.NoError(t, err)

	err = indexer.Add(docappender.BulkIndexerItem{
		Index:    "testidx",
		Pipeline: "test-pipeline1",
		Body: newJSONReader(map[string]any{
			"@timestamp": time.Now().Format(docappendertest.TimestampFormat),
		}),
	})
	require.NoError(t, err)

	err = indexer.Add(docappender.BulkIndexerItem{
		Index:    "testidx",
		Pipeline: "test-pipeline2",
		Body: newJSONReader(map[string]any{
			"@timestamp": time.Now().Format(docappendertest.TimestampFormat),
		}),
	})
	require.NoError(t, err)

	stat, err := indexer.Flush(context.Background())
	require.NoError(t, err)
	require.Equal(t, int64(2), stat.Indexed)
}

func TestAction(t *testing.T) {
	client := docappendertest.NewMockElasticsearchClient(t, func(w http.ResponseWriter, r *http.Request) {
		_, result := docappendertest.DecodeBulkRequest(r)
		err := json.NewEncoder(w).Encode(result)
		require.NoError(t, err)

		actions := []string{}
		for _, itemsMap := range result.Items {
			for a := range itemsMap {
				actions = append(actions, a)
			}
		}

		require.Equal(t, []string{"create", "update", "delete"}, actions)
	})
	indexer, err := docappender.NewBulkIndexer(docappender.BulkIndexerConfig{
		Client: client,
	})
	require.NoError(t, err)

	err = indexer.Add(docappender.BulkIndexerItem{
		Index: "testidx",
		Body: newJSONReader(map[string]any{
			"@timestamp": time.Now().Format(docappendertest.TimestampFormat),
		}),
	})
	require.NoError(t, err)

	err = indexer.Add(docappender.BulkIndexerItem{
		Index:  "testidx",
		Action: "update",
		Body: newJSONReader(map[string]any{
			"@timestamp": time.Now().Format(docappendertest.TimestampFormat),
		}),
	})
	require.NoError(t, err)

	err = indexer.Add(docappender.BulkIndexerItem{
		Index:    "testidx",
		Action:   "delete",
		Pipeline: "test-pipeline2",
		Body: newJSONReader(map[string]any{
			"@timestamp": time.Now().Format(docappendertest.TimestampFormat),
		}),
	})
	require.NoError(t, err)

	err = indexer.Add(docappender.BulkIndexerItem{
		Index:    "testidx",
		Action:   "foobar",
		Pipeline: "test-pipeline2",
		Body: newJSONReader(map[string]any{
			"@timestamp": time.Now().Format(docappendertest.TimestampFormat),
		}),
	})
	assert.Error(t, err)

	stat, err := indexer.Flush(context.Background())
	require.NoError(t, err)
	require.Equal(t, int64(3), stat.Indexed)
}

<<<<<<< HEAD
func TestBulkIndexer_FailureStore(t *testing.T) {
	client := docappendertest.NewMockElasticsearchClient(t, func(w http.ResponseWriter, r *http.Request) {
		_, result := docappendertest.DecodeBulkRequest(r)
		var i int
		for _, itemsMap := range result.Items {
			for k, item := range itemsMap {
				switch i % 4 {
				case 0:
					item.FailureStore = string(docappender.FailureStoreStatusUsed)
				case 1:
					item.FailureStore = string(docappender.FailureStoreStatusFailed)
				case 2:
					item.FailureStore = string(docappender.FailureStoreStatusUnknown)
				case 3:
					item.FailureStore = string(docappender.FailureStoreStatusNotEnabled)
				}
				itemsMap[k] = item
				i++
			}
		}
		err := json.NewEncoder(w).Encode(result)
		require.NoError(t, err)
=======
func TestItemRequireDataStream(t *testing.T) {
	client := docappendertest.NewMockElasticsearchClient(t, func(w http.ResponseWriter, r *http.Request) {
		_, meta, result, _ := docappendertest.DecodeBulkRequestWithStatsAndMeta(r)
		require.Len(t, meta, 2)
		assert.False(t, meta[0].RequireDataStream)
		assert.True(t, meta[1].RequireDataStream)
		json.NewEncoder(w).Encode(result)
>>>>>>> ac4681fd
	})
	indexer, err := docappender.NewBulkIndexer(docappender.BulkIndexerConfig{
		Client: client,
	})
	require.NoError(t, err)

<<<<<<< HEAD
	for range 4 {
		err = indexer.Add(docappender.BulkIndexerItem{
			Index: "testidx",
			Body: newJSONReader(map[string]any{
				"@timestamp": time.Now().Format(docappendertest.TimestampFormat),
			}),
=======
	for _, required := range []bool{false, true} {
		err := indexer.Add(docappender.BulkIndexerItem{
			Index:             strconv.FormatBool(required),
			Body:              strings.NewReader(`{}`),
			RequireDataStream: required,
>>>>>>> ac4681fd
		})
		require.NoError(t, err)
	}

	stat, err := indexer.Flush(context.Background())
	require.NoError(t, err)
<<<<<<< HEAD
	require.Equal(t, int64(4), stat.Indexed)
	require.Equal(t, int64(1), stat.FailureStore.Used)
	require.Equal(t, int64(1), stat.FailureStore.Failed)
	require.Equal(t, int64(1), stat.FailureStore.NotEnabled)
=======
	require.Equal(t, int64(2), stat.Indexed)
>>>>>>> ac4681fd
}<|MERGE_RESOLUTION|>--- conflicted
+++ resolved
@@ -269,7 +269,33 @@
 	require.Equal(t, int64(3), stat.Indexed)
 }
 
-<<<<<<< HEAD
+func TestItemRequireDataStream(t *testing.T) {
+	client := docappendertest.NewMockElasticsearchClient(t, func(w http.ResponseWriter, r *http.Request) {
+		_, meta, result, _ := docappendertest.DecodeBulkRequestWithStatsAndMeta(r)
+		require.Len(t, meta, 2)
+		assert.False(t, meta[0].RequireDataStream)
+		assert.True(t, meta[1].RequireDataStream)
+		json.NewEncoder(w).Encode(result)
+	})
+	indexer, err := docappender.NewBulkIndexer(docappender.BulkIndexerConfig{
+		Client: client,
+	})
+	require.NoError(t, err)
+
+	for _, required := range []bool{false, true} {
+		err := indexer.Add(docappender.BulkIndexerItem{
+			Index:             strconv.FormatBool(required),
+			Body:              strings.NewReader(`{}`),
+			RequireDataStream: required,
+		})
+		require.NoError(t, err)
+	}
+
+	stat, err := indexer.Flush(context.Background())
+	require.NoError(t, err)
+	require.Equal(t, int64(2), stat.Indexed)
+}
+
 func TestBulkIndexer_FailureStore(t *testing.T) {
 	client := docappendertest.NewMockElasticsearchClient(t, func(w http.ResponseWriter, r *http.Request) {
 		_, result := docappendertest.DecodeBulkRequest(r)
@@ -292,47 +318,26 @@
 		}
 		err := json.NewEncoder(w).Encode(result)
 		require.NoError(t, err)
-=======
-func TestItemRequireDataStream(t *testing.T) {
-	client := docappendertest.NewMockElasticsearchClient(t, func(w http.ResponseWriter, r *http.Request) {
-		_, meta, result, _ := docappendertest.DecodeBulkRequestWithStatsAndMeta(r)
-		require.Len(t, meta, 2)
-		assert.False(t, meta[0].RequireDataStream)
-		assert.True(t, meta[1].RequireDataStream)
-		json.NewEncoder(w).Encode(result)
->>>>>>> ac4681fd
-	})
-	indexer, err := docappender.NewBulkIndexer(docappender.BulkIndexerConfig{
-		Client: client,
-	})
-	require.NoError(t, err)
-
-<<<<<<< HEAD
+	})
+	indexer, err := docappender.NewBulkIndexer(docappender.BulkIndexerConfig{
+		Client: client,
+	})
+	require.NoError(t, err)
+
 	for range 4 {
 		err = indexer.Add(docappender.BulkIndexerItem{
 			Index: "testidx",
 			Body: newJSONReader(map[string]any{
 				"@timestamp": time.Now().Format(docappendertest.TimestampFormat),
 			}),
-=======
-	for _, required := range []bool{false, true} {
-		err := indexer.Add(docappender.BulkIndexerItem{
-			Index:             strconv.FormatBool(required),
-			Body:              strings.NewReader(`{}`),
-			RequireDataStream: required,
->>>>>>> ac4681fd
 		})
 		require.NoError(t, err)
 	}
 
 	stat, err := indexer.Flush(context.Background())
 	require.NoError(t, err)
-<<<<<<< HEAD
 	require.Equal(t, int64(4), stat.Indexed)
 	require.Equal(t, int64(1), stat.FailureStore.Used)
 	require.Equal(t, int64(1), stat.FailureStore.Failed)
 	require.Equal(t, int64(1), stat.FailureStore.NotEnabled)
-=======
-	require.Equal(t, int64(2), stat.Indexed)
->>>>>>> ac4681fd
 }