--- conflicted
+++ resolved
@@ -205,7 +205,68 @@
 	require.Equal(t, int64(2), stat.Indexed)
 }
 
-<<<<<<< HEAD
+func TestAction(t *testing.T) {
+	client := docappendertest.NewMockElasticsearchClient(t, func(w http.ResponseWriter, r *http.Request) {
+		_, result := docappendertest.DecodeBulkRequest(r)
+		err := json.NewEncoder(w).Encode(result)
+		require.NoError(t, err)
+
+		actions := []string{}
+		for _, itemsMap := range result.Items {
+			for a := range itemsMap {
+				actions = append(actions, a)
+			}
+		}
+
+		require.Equal(t, []string{"create", "update", "delete"}, actions)
+	})
+	indexer, err := docappender.NewBulkIndexer(docappender.BulkIndexerConfig{
+		Client: client,
+	})
+	require.NoError(t, err)
+
+	err = indexer.Add(docappender.BulkIndexerItem{
+		Index: "testidx",
+		Body: newJSONReader(map[string]any{
+			"@timestamp": time.Now().Format(docappendertest.TimestampFormat),
+		}),
+	})
+	require.NoError(t, err)
+
+	err = indexer.Add(docappender.BulkIndexerItem{
+		Index:  "testidx",
+		Action: "update",
+		Body: newJSONReader(map[string]any{
+			"@timestamp": time.Now().Format(docappendertest.TimestampFormat),
+		}),
+	})
+	require.NoError(t, err)
+
+	err = indexer.Add(docappender.BulkIndexerItem{
+		Index:    "testidx",
+		Action:   "delete",
+		Pipeline: "test-pipeline2",
+		Body: newJSONReader(map[string]any{
+			"@timestamp": time.Now().Format(docappendertest.TimestampFormat),
+		}),
+	})
+	require.NoError(t, err)
+
+	err = indexer.Add(docappender.BulkIndexerItem{
+		Index:    "testidx",
+		Action:   "foobar",
+		Pipeline: "test-pipeline2",
+		Body: newJSONReader(map[string]any{
+			"@timestamp": time.Now().Format(docappendertest.TimestampFormat),
+		}),
+	})
+	assert.Error(t, err)
+
+	stat, err := indexer.Flush(context.Background())
+	require.NoError(t, err)
+	require.Equal(t, int64(3), stat.Indexed)
+}
+
 func TestBulkIndexer_FailureStore(t *testing.T) {
 	client := docappendertest.NewMockElasticsearchClient(t, func(w http.ResponseWriter, r *http.Request) {
 		_, result := docappendertest.DecodeBulkRequest(r)
@@ -228,29 +289,12 @@
 		}
 		err := json.NewEncoder(w).Encode(result)
 		require.NoError(t, err)
-=======
-func TestAction(t *testing.T) {
-	client := docappendertest.NewMockElasticsearchClient(t, func(w http.ResponseWriter, r *http.Request) {
-		_, result := docappendertest.DecodeBulkRequest(r)
-		err := json.NewEncoder(w).Encode(result)
-		require.NoError(t, err)
-
-		actions := []string{}
-		for _, itemsMap := range result.Items {
-			for a := range itemsMap {
-				actions = append(actions, a)
-			}
-		}
-
-		require.Equal(t, []string{"create", "update", "delete"}, actions)
->>>>>>> 021b92d0
 	})
 	indexer, err := docappender.NewBulkIndexer(docappender.BulkIndexerConfig{
 		Client: client,
 	})
 	require.NoError(t, err)
 
-<<<<<<< HEAD
 	for range 4 {
 		err = indexer.Add(docappender.BulkIndexerItem{
 			Index: "testidx",
@@ -267,46 +311,4 @@
 	require.Equal(t, int64(1), stat.FailureStore.Used)
 	require.Equal(t, int64(1), stat.FailureStore.Failed)
 	require.Equal(t, int64(1), stat.FailureStore.NotEnabled)
-=======
-	err = indexer.Add(docappender.BulkIndexerItem{
-		Index: "testidx",
-		Body: newJSONReader(map[string]any{
-			"@timestamp": time.Now().Format(docappendertest.TimestampFormat),
-		}),
-	})
-	require.NoError(t, err)
-
-	err = indexer.Add(docappender.BulkIndexerItem{
-		Index:  "testidx",
-		Action: "update",
-		Body: newJSONReader(map[string]any{
-			"@timestamp": time.Now().Format(docappendertest.TimestampFormat),
-		}),
-	})
-	require.NoError(t, err)
-
-	err = indexer.Add(docappender.BulkIndexerItem{
-		Index:    "testidx",
-		Action:   "delete",
-		Pipeline: "test-pipeline2",
-		Body: newJSONReader(map[string]any{
-			"@timestamp": time.Now().Format(docappendertest.TimestampFormat),
-		}),
-	})
-	require.NoError(t, err)
-
-	err = indexer.Add(docappender.BulkIndexerItem{
-		Index:    "testidx",
-		Action:   "foobar",
-		Pipeline: "test-pipeline2",
-		Body: newJSONReader(map[string]any{
-			"@timestamp": time.Now().Format(docappendertest.TimestampFormat),
-		}),
-	})
-	assert.Error(t, err)
-
-	stat, err := indexer.Flush(context.Background())
-	require.NoError(t, err)
-	require.Equal(t, int64(3), stat.Indexed)
->>>>>>> 021b92d0
 }