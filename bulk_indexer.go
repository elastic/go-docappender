--- conflicted
+++ resolved
@@ -59,12 +59,6 @@
 
 // BulkIndexerConfig holds configuration for BulkIndexer.
 type BulkIndexerConfig struct {
-<<<<<<< HEAD
-=======
-	// Client holds the Elasticsearch client.
-	Client elastictransport.Interface
-
->>>>>>> 13e4776a
 	// MaxDocumentRetries holds the maximum number of document retries
 	MaxDocumentRetries int
 
@@ -468,7 +462,7 @@
 }
 
 // Flush executes a bulk request if there are any items buffered, and clears out the buffer.
-func (b *BulkIndexer) Flush(ctx context.Context, client esapi.Transport) (BulkIndexerResponseStat, error) {
+func (b *BulkIndexer) Flush(ctx context.Context, client elastictransport.Interface) (BulkIndexerResponseStat, error) {
 	if b.itemsAdded == 0 {
 		return BulkIndexerResponseStat{}, nil
 	}
@@ -499,11 +493,7 @@
 
 	bytesFlushed := b.buf.Len()
 	bytesUncompFlushed := b.writer.bytesWritten
-<<<<<<< HEAD
-	res, err := req.Do(ctx, client)
-=======
-	res, err := b.config.Client.Perform(req)
->>>>>>> 13e4776a
+	res, err := client.Perform(req)
 	if err != nil {
 		b.resetBuf()
 		return BulkIndexerResponseStat{}, fmt.Errorf("failed to execute the request: %w", err)
