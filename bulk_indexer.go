// Licensed to Elasticsearch B.V. under one or more contributor
// license agreements. See the NOTICE file distributed with
// this work for additional information regarding copyright
// ownership. Elasticsearch B.V. licenses this file to you under
// the Apache License, Version 2.0 (the "License"); you may
// not use this file except in compliance with the License.
// You may obtain a copy of the License at
//
//     http://www.apache.org/licenses/LICENSE-2.0
//
// Unless required by applicable law or agreed to in writing,
// software distributed under the License is distributed on an
// "AS IS" BASIS, WITHOUT WARRANTIES OR CONDITIONS OF ANY
// KIND, either express or implied.  See the License for the
// specific language governing permissions and limitations
// under the License.

package docappender

import (
	"bytes"
	"context"
	"errors"
	"fmt"
	"io"
	"net/http"
	"slices"
<<<<<<< HEAD
=======
	"strconv"
	"strings"
>>>>>>> 00cb45c5
	"unsafe"

	"github.com/klauspost/compress/gzip"
	"go.elastic.co/fastjson"

	"github.com/elastic/elastic-transport-go/v8/elastictransport"
	jsoniter "github.com/json-iterator/go"
)

// At the time of writing, the go-elasticsearch BulkIndexer implementation
// sends all items to a channel, and multiple persistent worker goroutines will
// receive those items and independently fill up their own buffers. Each one
// will independently flush when their buffer is filled up, or when the flush
// interval elapses. If there are many workers, then this may lead to sparse
// bulk requests.
//
// We take a different approach, where we fill up one bulk request at a time.
// When the buffer is filled up, or the flush interval elapses, we start a new
// goroutine to send the request in the background, with a limit on the number
// of concurrent bulk requests. This way we can ensure bulk requests have the
// maximum possible size, based on configuration and throughput.

const (
	// Actions are all the actions that can be used when indexing data.
	// `create` will be used by default.
	ActionCreate = "create"
	ActionDelete = "delete"
	ActionIndex  = "index"
	ActionUpdate = "update"
)

// BulkIndexerConfig holds configuration for BulkIndexer.
type BulkIndexerConfig struct {
	// Client holds the Elasticsearch client.
	Client elastictransport.Interface

	// MaxDocumentRetries holds the maximum number of document retries
	MaxDocumentRetries int

	// RetryOnDocumentStatus holds the document level statuses that will trigger a document retry.
	//
	// If RetryOnDocumentStatus is empty or nil, the default of [429] will be used.
	RetryOnDocumentStatus []int

	// CompressionLevel holds the gzip compression level, from 0 (gzip.NoCompression)
	// to 9 (gzip.BestCompression). Higher values provide greater compression, at a
	// greater cost of CPU. The special value -1 (gzip.DefaultCompression) selects the
	// default compression level.
	CompressionLevel int

	// Pipeline holds the ingest pipeline ID.
	//
	// If Pipeline is empty, no ingest pipeline will be specified in the Bulk request.
	Pipeline string

	// RequireDataStream, If set to true, an index will be created only if a
	// matching index template is found and it contains a data stream template.
	// When true, `require_data_stream=true` is set in the bulk request.
	// When false or not set, `require_data_stream` is not set in the bulk request.
	// Which could cause a classic index to be created if no data stream template
	// matches the index in the request.
	//
	// RequireDataStream is disabled by default.
	RequireDataStream bool
}

// BulkIndexer issues bulk requests to Elasticsearch. It is NOT safe for concurrent use
// by multiple goroutines.
type BulkIndexer struct {
	config             BulkIndexerConfig
	itemsAdded         int
	bytesFlushed       int
	bytesUncompFlushed int
	jsonw              fastjson.Writer
	writer             *countWriter
	gzipw              *gzip.Writer
	copyBuf            []byte
	buf                bytes.Buffer
	retryCounts        map[int]int
	requireDataStream  bool
}

type BulkIndexerResponseStat struct {
	// Indexed contains the total number of successfully indexed documents.
	Indexed int64
	// RetriedDocs contains the total number of retried documents.
	RetriedDocs int64
	// FailureStoreDocs contains failure store specific document stats.
	FailureStoreDocs struct {
		// Used contains the total number of documents indexed to failure store.
		Used int64
		// Failed contains the total number of documents which failed when indexed to failure store.
		Failed int64
		// NotEnabled contains the total number of documents which could have been indexed to failure store
		// if it was enabled.
		NotEnabled int64
	}
	// GreatestRetry contains the greatest observed retry count in the entire
	// bulk request.
	GreatestRetry int
	// FailedDocs contains the failed documents.
	FailedDocs []BulkIndexerResponseItem
}

// BulkIndexerResponseItem represents the Elasticsearch response item.
type BulkIndexerResponseItem struct {
	Index  string `json:"_index"`
	Status int    `json:"status"`

	Position int

	Error struct {
		Type   string `json:"type"`
		Reason string `json:"reason"`
	} `json:"error,omitempty"`
}

// FailureStoreStatus defines enumeration type for all known failure store statuses.
type FailureStoreStatus string

const (
	// FailureStoreStatusUnknown implicit status which represents that there is no information about
	// this response or that the failure store is not applicable.
	FailureStoreStatusUnknown FailureStoreStatus = "not_applicable_or_unknown"
	// FailureStoreStatusUsed status which represents that this document was stored in the failure store successfully.
	FailureStoreStatusUsed FailureStoreStatus = "used"
	// FailureStoreStatusFailed status which represents that this document was rejected from the failure store.
	FailureStoreStatusFailed FailureStoreStatus = "failed"
	// FailureStoreStatusNotEnabled status which represents that this document was rejected, but
	// it could have ended up in the failure store if it was enabled.
	FailureStoreStatusNotEnabled FailureStoreStatus = "not_enabled"
)

func init() {
	jsoniter.RegisterTypeDecoderFunc("docappender.BulkIndexerResponseStat", func(ptr unsafe.Pointer, iter *jsoniter.Iterator) {
		iter.ReadObjectCB(func(i *jsoniter.Iterator, s string) bool {
			switch s {
			case "items":
				var idx int
				iter.ReadArrayCB(func(i *jsoniter.Iterator) bool {
					return i.ReadMapCB(func(i *jsoniter.Iterator, s string) bool {
						var item BulkIndexerResponseItem
						i.ReadObjectCB(func(i *jsoniter.Iterator, s string) bool {
							switch s {
							case "_index":
								item.Index = i.ReadString()
							case "status":
								item.Status = i.ReadInt()
							case "failure_store":
								// For the stats track only actionable explicit failure store statuses "used", "failed" and "not_enabled".
								switch fs := i.ReadString(); FailureStoreStatus(fs) {
								case FailureStoreStatusUsed:
									(*((*BulkIndexerResponseStat)(ptr))).FailureStoreDocs.Used++
								case FailureStoreStatusFailed:
									(*((*BulkIndexerResponseStat)(ptr))).FailureStoreDocs.Failed++
								case FailureStoreStatusNotEnabled:
									(*((*BulkIndexerResponseStat)(ptr))).FailureStoreDocs.NotEnabled++
								}
							case "error":
								i.ReadObjectCB(func(i *jsoniter.Iterator, s string) bool {
									switch s {
									case "type":
										item.Error.Type = i.ReadString()
									case "reason":
										item.Error.Reason = i.ReadString()
									default:
										i.Skip()
									}
									return true
								})
							default:
								i.Skip()
							}
							return true
						})

						item.Position = idx
						idx++
						if item.Error.Type != "" || item.Status > 201 {
							(*((*BulkIndexerResponseStat)(ptr))).FailedDocs = append((*((*BulkIndexerResponseStat)(ptr))).FailedDocs, item)
						} else {
							(*((*BulkIndexerResponseStat)(ptr))).Indexed = (*((*BulkIndexerResponseStat)(ptr))).Indexed + 1
						}
						return true
					})
				})
				// no need to proceed further, return early
				return false
			default:
				i.Skip()
				return true
			}
		})
	})
}

type countWriter struct {
	bytesWritten int
	io.Writer
}

func (cw *countWriter) Write(p []byte) (int, error) {
	cw.bytesWritten += len(p)
	return cw.Writer.Write(p)
}

// NewBulkIndexer returns a bulk indexer that issues bulk requests to Elasticsearch.
// It is only tested with v8 go-elasticsearch client. Use other clients at your own risk.
// The returned BulkIndexer is NOT safe for concurrent use by multiple goroutines.
func NewBulkIndexer(cfg BulkIndexerConfig) (*BulkIndexer, error) {
	if cfg.Client == nil {
		return nil, errors.New("client is nil")
	}

	if cfg.CompressionLevel < -1 || cfg.CompressionLevel > 9 {
		return nil, fmt.Errorf(
			"expected CompressionLevel in range [-1,9], got %d",
			cfg.CompressionLevel,
		)
	}

	b := &BulkIndexer{
		config:            cfg,
		retryCounts:       make(map[int]int),
		requireDataStream: cfg.RequireDataStream,
	}

	// use a len check instead of a nil check because document level retries
	// should be disabled using MaxDocumentRetries instead.
	if len(b.config.RetryOnDocumentStatus) == 0 {
		b.config.RetryOnDocumentStatus = []int{http.StatusTooManyRequests}
	}
	var writer io.Writer
	if cfg.CompressionLevel != gzip.NoCompression {
		b.gzipw, _ = gzip.NewWriterLevel(&b.buf, cfg.CompressionLevel)
		writer = b.gzipw
	} else {
		writer = &b.buf
	}
	b.writer = &countWriter{0, writer}
	return b, nil
}

// Reset resets bulk indexer, ready for a new request.
func (b *BulkIndexer) Reset() {
	b.bytesFlushed = 0
	b.bytesUncompFlushed = 0
}

// resetBuf resets compressed buffer after flushing it to Elasticsearch
func (b *BulkIndexer) resetBuf() {
	b.itemsAdded = 0
	b.writer.bytesWritten = 0
	b.buf.Reset()
	if b.gzipw != nil {
		b.gzipw.Reset(&b.buf)
	}
}

// Items returns the number of buffered items.
func (b *BulkIndexer) Items() int {
	return b.itemsAdded
}

// Len returns the number of buffered bytes.
func (b *BulkIndexer) Len() int {
	return b.buf.Len()
}

// UncompressedLen returns the number of uncompressed buffered bytes.
func (b *BulkIndexer) UncompressedLen() int {
	return b.writer.bytesWritten
}

// BytesFlushed returns the number of bytes flushed by the bulk indexer.
func (b *BulkIndexer) BytesFlushed() int {
	return b.bytesFlushed
}

// BytesUncompressedFlushed returns the number of uncompressed bytes flushed by the bulk indexer.
func (b *BulkIndexer) BytesUncompressedFlushed() int {
	return b.bytesUncompFlushed
}

type BulkIndexerItem struct {
	Index             string
	DocumentID        string
	Pipeline          string
	Action            string
	Body              io.WriterTo
	DynamicTemplates  map[string]string
	RequireDataStream bool
}

// Add encodes an item in the buffer.
func (b *BulkIndexer) Add(item BulkIndexerItem) error {
	action := item.Action
	if action == "" {
		action = ActionCreate
	}

	switch action {
	case ActionCreate, ActionDelete, ActionIndex, ActionUpdate:
	default:
		return fmt.Errorf("%s is not a valid action", action)
	}

	b.writeMeta(
		item.Index,
		item.DocumentID,
		item.Pipeline,
		action,
		item.DynamicTemplates,
		item.RequireDataStream,
	)
	if _, err := item.Body.WriteTo(b.writer); err != nil {
		return fmt.Errorf("failed to write bulk indexer item: %w", err)
	}
	if _, err := b.writer.Write([]byte("\n")); err != nil {
		return fmt.Errorf("failed to write newline: %w", err)
	}
	b.itemsAdded++
	return nil
}

func (b *BulkIndexer) writeMeta(
	index, documentID, pipeline, action string,
	dynamicTemplates map[string]string,
	requireDataStream bool,
) {
	b.jsonw.RawString(`{"`)
	b.jsonw.RawString(action)
	b.jsonw.RawString(`":{`)

	first := true
	if documentID != "" {
		b.jsonw.RawString(`"_id":`)
		b.jsonw.String(documentID)
		first = false
	}
	if index != "" {
		if !first {
			b.jsonw.RawByte(',')
		}
		b.jsonw.RawString(`"_index":`)
		b.jsonw.String(index)
		first = false
	}
	if pipeline != "" {
		if !first {
			b.jsonw.RawByte(',')
		}
		b.jsonw.RawString(`"pipeline":`)
		b.jsonw.String(pipeline)
		first = false
	}
	if len(dynamicTemplates) > 0 {
		if !first {
			b.jsonw.RawByte(',')
		}
		b.jsonw.RawString(`"dynamic_templates":{`)
		firstDynamicTemplate := true
		for k, v := range dynamicTemplates {
			if !firstDynamicTemplate {
				b.jsonw.RawByte(',')
			}
			b.jsonw.String(k)
			b.jsonw.RawByte(':')
			b.jsonw.String(v)
			firstDynamicTemplate = false
		}
		b.jsonw.RawByte('}')
		first = false
	}
	if requireDataStream {
		if !first {
			b.jsonw.RawByte(',')
		}
		b.jsonw.RawString(`"require_data_stream":true`)
		first = false
	}
	b.jsonw.RawString("}}\n")
	b.writer.Write(b.jsonw.Bytes())
	b.jsonw.Reset()
}

func (b *BulkIndexer) newBulkIndexRequest(ctx context.Context) (*http.Request, error) {
	// We should not pass the original b.buf bytes.Buffer down to the client/http layer because
	// the indexer will reuse the buffer. The underlying http client/transport implementation may keep
	// reading from the buffer after the request is done and the call to `req.Do` has returned.
	// This may happen in HTTP error cases when the server isn't required to read the full
	// request body before sending a response.
	// This can cause undefined behavior (and panics) due to concurrent reads/writes to bytes.Buffer
	// internal member variables (b.buf.off, b.buf.lastRead).
	// See: https://github.com/golang/go/issues/51907
	req, err := http.NewRequestWithContext(ctx, http.MethodPost, "http:///_bulk", bytes.NewReader(b.buf.Bytes()))
	if err != nil {
		return nil, err
	}

	v := req.URL.Query()
	if b.config.Pipeline != "" {
		v.Set("pipeline", b.config.Pipeline)
	}
	if b.config.RequireDataStream {
		v.Set("require_data_stream", strconv.FormatBool(b.config.RequireDataStream))
	}
	v.Set("filter_path", "items.*._index,items.*.status,items.*.failure_store,items.*.error.type,items.*.error.reason")

	req.URL.RawQuery = v.Encode()

	return req, nil
}

// Flush executes a bulk request if there are any items buffered, and clears out the buffer.
func (b *BulkIndexer) Flush(ctx context.Context) (BulkIndexerResponseStat, error) {
	if b.itemsAdded == 0 {
		return BulkIndexerResponseStat{}, nil
	}

	if b.gzipw != nil {
		if err := b.gzipw.Close(); err != nil {
			return BulkIndexerResponseStat{}, fmt.Errorf("failed closing the gzip writer: %w", err)
		}
	}

	if b.config.MaxDocumentRetries > 0 {
		n := b.buf.Len()
		if cap(b.copyBuf) < n {
			b.copyBuf = slices.Grow(b.copyBuf, n-len(b.copyBuf))
		}
		b.copyBuf = b.copyBuf[:n]
		copy(b.copyBuf, b.buf.Bytes())
	}

<<<<<<< HEAD
	req := esapi.BulkRequest{
		// We should not pass the original b.buf bytes.Buffer down to the client/http layer because
		// the indexer will reuse the buffer. The underlying http client/transport implementation may keep
		// reading from the buffer after the request is done and the call to `req.Do` has returned.
		// This may happen in HTTP error cases when the server isn't required to read the full
		// request body before sending a response.
		// This can cause undefined behavior (and panics) due to concurrent reads/writes to bytes.Buffer
		// internal member variables (b.buf.off, b.buf.lastRead).
		// See: https://github.com/golang/go/issues/51907
		Body:                 bytes.NewReader(b.buf.Bytes()),
		Header:               make(http.Header),
		FilterPath:           []string{"items.*._index", "items.*.status", "items.*.error.type", "items.*.error.reason"},
		Pipeline:             b.config.Pipeline,
		//IncludeSourceOnError: false,
	}
	if b.requireDataStream {
		req.RequireDataStream = &b.requireDataStream
=======
	req, err := b.newBulkIndexRequest(ctx)
	if err != nil {
		return BulkIndexerResponseStat{}, fmt.Errorf("failed to create bulk index request: %w", err)
>>>>>>> 00cb45c5
	}

	if b.gzipw != nil {
		req.Header.Set("Content-Encoding", "gzip")
	}

	bytesFlushed := b.buf.Len()
	bytesUncompFlushed := b.writer.bytesWritten
	res, err := b.config.Client.Perform(req)
	if err != nil {
		b.resetBuf()
		return BulkIndexerResponseStat{}, fmt.Errorf("failed to execute the request: %w", err)
	}
	defer res.Body.Close()

	// Reset the buffer and gzip writer so they can be reused in case
	// document level retries are needed.
	b.resetBuf()

	// Record the number of flushed bytes only when err == nil. The body may
	// not have been sent otherwise.
	b.bytesFlushed = bytesFlushed
	b.bytesUncompFlushed = bytesUncompFlushed
	var resp BulkIndexerResponseStat
<<<<<<< HEAD
	if res.IsError() {
		e := errorFlushFailed{resp: res.String(), statusCode: res.StatusCode}
=======
	if res.StatusCode > 299 {
		var s string
		var er struct {
			Error struct {
				Type     string `json:"type,omitempty"`
				Reason   string `json:"reason,omitempty"`
				CausedBy struct {
					Type   string `json:"type,omitempty"`
					Reason string `json:"reason,omitempty"`
				} `json:"caused_by,omitempty"`
			} `json:"error,omitempty"`
		}

		if err := jsoniter.NewDecoder(res.Body).Decode(&er); err == nil {
			er.Error.Reason = ""
			er.Error.CausedBy.Reason = ""

			b, _ := json.Marshal(&er)
			s = string(b)
		}

		e := errorFlushFailed{resp: s, statusCode: res.StatusCode}
>>>>>>> 00cb45c5
		switch {
		case res.StatusCode == 429:
			e.tooMany = true
		case res.StatusCode >= 500:
			e.serverError = true
		case res.StatusCode >= 400 && res.StatusCode != 429:
			e.clientError = true
		}
		return resp, e
	}

	if err := jsoniter.NewDecoder(res.Body).Decode(&resp); err != nil {
		return resp, fmt.Errorf("error decoding bulk response: %w", err)
	}

	// Only run the retry logic if document retries are enabled
	if b.config.MaxDocumentRetries > 0 {
		buf := make([]byte, 0, 4096)

		// Eliminate previous retry counts that aren't present in the bulk
		// request response.
		for k := range b.retryCounts {
			found := false
			for _, res := range resp.FailedDocs {
				if res.Position == k {
					found = true
					break
				}
			}
			if !found {
				// Retried request succeeded, remove from retry counts
				delete(b.retryCounts, k)
			}
		}

		tmp := resp.FailedDocs[:0]
		lastln := 0
		lastIdx := 0
		var gr *gzip.Reader

		if b.gzipw != nil {
			gr, err = gzip.NewReader(bytes.NewReader(b.copyBuf))
			if err != nil {
				return resp, fmt.Errorf("failed to decompress request payload: %w", err)
			}
			defer gr.Close()
		}

		// keep track of the previous newlines
		// the buffer is being read lazily
		seen := 0

		for _, res := range resp.FailedDocs {
			if b.shouldRetryOnStatus(res.Status) {
				// there are two lines for each document:
				// - action
				// - document
				//
				// Find the document by looking up the newline separators.
				// First the newline (if exists) before the 'action' then the
				// newline at the end of the 'document' line.
				startln := res.Position * 2
				endln := startln + 2

				// Increment retry count for the positions found.
				count := b.retryCounts[res.Position] + 1
				// check if we are above the maxDocumentRetry setting
				if count > b.config.MaxDocumentRetries {
					// do not retry, return the document as failed
					tmp = append(tmp, res)
					continue
				}
				if resp.GreatestRetry < count {
					resp.GreatestRetry = count
				}

				// Since some items may have succeeded, counter positions need
				// to be updated to match the next current buffer position.
				b.retryCounts[b.itemsAdded] = count

				if b.gzipw != nil {
					// First loop, read from the gzip reader
					if len(buf) == 0 {
						n, err := gr.Read(buf[:cap(buf)])
						if err != nil && err != io.EOF {
							return resp, fmt.Errorf("failed to read from compressed buffer: %w", err)
						}
						buf = buf[:n]
					}

					// newlines in the current buf
					newlines := bytes.Count(buf, []byte{'\n'})

					// loop until we've seen the start newline
					for seen+newlines < startln {
						seen += newlines
						n, err := gr.Read(buf[:cap(buf)])
						if err != nil && err != io.EOF {
							return resp, fmt.Errorf("failed to read from compressed buffer: %w", err)
						}
						buf = buf[:n]
						newlines = bytes.Count(buf, []byte{'\n'})
					}

					startIdx := indexnth(buf, startln-seen, '\n') + 1
					endIdx := indexnth(buf, endln-seen, '\n') + 1

					// If the end newline is not in the buffer read more data
					if endIdx == 0 {
						// Write what we have
						b.writer.Write(buf[startIdx:])

						// loop until we've seen the end newline
						for seen+newlines < endln {
							seen += newlines
							n, err := gr.Read(buf[:cap(buf)])
							if err != nil && err != io.EOF {
								return resp, fmt.Errorf("failed to read from compressed buffer: %w", err)
							}
							buf = buf[:n]
							newlines = bytes.Count(buf, []byte{'\n'})
							if seen+newlines < endln {
								// endln is not here, write what we have and keep going
								b.writer.Write(buf)
							}
						}

						// try again to find the end newline in the extra data
						// we just read.
						endIdx = indexnth(buf, endln-seen, '\n') + 1
						b.writer.Write(buf[:endIdx])
					} else {
						// If the end newline is in the buffer write the event
						b.writer.Write(buf[startIdx:endIdx])
					}
				} else {
					startIdx := indexnth(b.copyBuf[lastIdx:], startln-lastln, '\n') + 1
					endIdx := indexnth(b.copyBuf[lastIdx:], endln-lastln, '\n') + 1

					b.writer.Write(b.copyBuf[lastIdx:][startIdx:endIdx])

					lastln = endln
					lastIdx += endIdx
				}

				resp.RetriedDocs++
				b.itemsAdded++
			} else {
				// If it's not a retriable error, treat the document as failed
				tmp = append(tmp, res)
			}
		}

		// FailedDocs contain responses of
		// - non-retriable errors
		// - retriable errors that reached the retry limit
		resp.FailedDocs = tmp
	}

	return resp, nil
}

func (b *BulkIndexer) shouldRetryOnStatus(docStatus int) bool {
	for _, status := range b.config.RetryOnDocumentStatus {
		if docStatus == status {
			return true
		}
	}
	return false
}

// indexnth returns the index of the nth instance of sep in s.
// It returns -1 if sep is not present in s or nth is 0.
func indexnth(s []byte, nth int, sep rune) int {
	if nth == 0 {
		return -1
	}

	count := 0
	return bytes.IndexFunc(s, func(r rune) bool {
		if r == sep {
			count++
		}
		return nth == count
	})
}

type errorFlushFailed struct {
	resp        string
	statusCode  int
	tooMany     bool
	clientError bool
	serverError bool
}

func (e errorFlushFailed) Error() string {
	return fmt.Sprintf("flush failed (%d): %s", e.statusCode, e.resp)
}<|MERGE_RESOLUTION|>--- conflicted
+++ resolved
@@ -25,11 +25,7 @@
 	"io"
 	"net/http"
 	"slices"
-<<<<<<< HEAD
-=======
-	"strconv"
-	"strings"
->>>>>>> 00cb45c5
+  "strconv"
 	"unsafe"
 
 	"github.com/klauspost/compress/gzip"
@@ -438,6 +434,7 @@
 		v.Set("require_data_stream", strconv.FormatBool(b.config.RequireDataStream))
 	}
 	v.Set("filter_path", "items.*._index,items.*.status,items.*.failure_store,items.*.error.type,items.*.error.reason")
+  v.Set("include_source_on_error", "false")
 
 	req.URL.RawQuery = v.Encode()
 
@@ -465,29 +462,9 @@
 		copy(b.copyBuf, b.buf.Bytes())
 	}
 
-<<<<<<< HEAD
-	req := esapi.BulkRequest{
-		// We should not pass the original b.buf bytes.Buffer down to the client/http layer because
-		// the indexer will reuse the buffer. The underlying http client/transport implementation may keep
-		// reading from the buffer after the request is done and the call to `req.Do` has returned.
-		// This may happen in HTTP error cases when the server isn't required to read the full
-		// request body before sending a response.
-		// This can cause undefined behavior (and panics) due to concurrent reads/writes to bytes.Buffer
-		// internal member variables (b.buf.off, b.buf.lastRead).
-		// See: https://github.com/golang/go/issues/51907
-		Body:                 bytes.NewReader(b.buf.Bytes()),
-		Header:               make(http.Header),
-		FilterPath:           []string{"items.*._index", "items.*.status", "items.*.error.type", "items.*.error.reason"},
-		Pipeline:             b.config.Pipeline,
-		//IncludeSourceOnError: false,
-	}
-	if b.requireDataStream {
-		req.RequireDataStream = &b.requireDataStream
-=======
 	req, err := b.newBulkIndexRequest(ctx)
 	if err != nil {
 		return BulkIndexerResponseStat{}, fmt.Errorf("failed to create bulk index request: %w", err)
->>>>>>> 00cb45c5
 	}
 
 	if b.gzipw != nil {
@@ -512,33 +489,8 @@
 	b.bytesFlushed = bytesFlushed
 	b.bytesUncompFlushed = bytesUncompFlushed
 	var resp BulkIndexerResponseStat
-<<<<<<< HEAD
-	if res.IsError() {
+	if res.StatusCode > 299 {
 		e := errorFlushFailed{resp: res.String(), statusCode: res.StatusCode}
-=======
-	if res.StatusCode > 299 {
-		var s string
-		var er struct {
-			Error struct {
-				Type     string `json:"type,omitempty"`
-				Reason   string `json:"reason,omitempty"`
-				CausedBy struct {
-					Type   string `json:"type,omitempty"`
-					Reason string `json:"reason,omitempty"`
-				} `json:"caused_by,omitempty"`
-			} `json:"error,omitempty"`
-		}
-
-		if err := jsoniter.NewDecoder(res.Body).Decode(&er); err == nil {
-			er.Error.Reason = ""
-			er.Error.CausedBy.Reason = ""
-
-			b, _ := json.Marshal(&er)
-			s = string(b)
-		}
-
-		e := errorFlushFailed{resp: s, statusCode: res.StatusCode}
->>>>>>> 00cb45c5
 		switch {
 		case res.StatusCode == 429:
 			e.tooMany = true
