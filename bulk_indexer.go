// Licensed to Elasticsearch B.V. under one or more contributor
// license agreements. See the NOTICE file distributed with
// this work for additional information regarding copyright
// ownership. Elasticsearch B.V. licenses this file to you under
// the Apache License, Version 2.0 (the "License"); you may
// not use this file except in compliance with the License.
// You may obtain a copy of the License at
//
//     http://www.apache.org/licenses/LICENSE-2.0
//
// Unless required by applicable law or agreed to in writing,
// software distributed under the License is distributed on an
// "AS IS" BASIS, WITHOUT WARRANTIES OR CONDITIONS OF ANY
// KIND, either express or implied.  See the License for the
// specific language governing permissions and limitations
// under the License.

package docappender

import (
	"bytes"
	"context"
	"fmt"
	"io"
	"net/http"
	"slices"
	"strings"
	"unsafe"

	"github.com/klauspost/compress/gzip"
	"go.elastic.co/fastjson"

	"github.com/elastic/go-elasticsearch/v8/esapi"
	jsoniter "github.com/json-iterator/go"
)

// At the time of writing, the go-elasticsearch BulkIndexer implementation
// sends all items to a channel, and multiple persistent worker goroutines will
// receive those items and independently fill up their own buffers. Each one
// will independently flush when their buffer is filled up, or when the flush
// interval elapses. If there are many workers, then this may lead to sparse
// bulk requests.
//
// We take a different approach, where we fill up one bulk request at a time.
// When the buffer is filled up, or the flush interval elapses, we start a new
// goroutine to send the request in the background, with a limit on the number
// of concurrent bulk requests. This way we can ensure bulk requests have the
// maximum possible size, based on configuration and throughput.

// BulkIndexerConfig holds configuration for BulkIndexer.
type BulkIndexerConfig struct {
	// MaxDocumentRetries holds the maximum number of document retries
	MaxDocumentRetry int

	// CompressionLevel holds the gzip compression level, from 0 (gzip.NoCompression)
	// to 9 (gzip.BestCompression). Higher values provide greater compression, at a
	// greater cost of CPU. The special value -1 (gzip.DefaultCompression) selects the
	// default compression level.
	CompressionLevel int

	// Pipeline holds the ingest pipeline ID.
	//
	// If Pipeline is empty, no ingest pipeline will be specified in the Bulk request.
	Pipeline string
}

type BulkIndexer struct {
<<<<<<< HEAD
	client       *elasticsearch.Client
	config       BulkIndexerConfig
	itemsAdded   int
	bytesFlushed int
	jsonw        fastjson.Writer
	writer       io.Writer
	gzipw        *gzip.Writer
	copyBuf      []byte
	buf          bytes.Buffer
	retryCounts  map[int]int
=======
	client           esapi.Transport
	maxDocumentRetry int
	itemsAdded       int
	bytesFlushed     int
	jsonw            fastjson.Writer
	writer           io.Writer
	gzipw            *gzip.Writer
	copyBuf          []byte
	buf              bytes.Buffer
	retryCounts      map[int]int
>>>>>>> b1a51d43
}

type BulkIndexerResponseStat struct {
	Indexed     int64
	RetriedDocs int64
	FailedDocs  []BulkIndexerResponseItem
}

// BulkIndexerResponseItem represents the Elasticsearch response item.
type BulkIndexerResponseItem struct {
	Index  string `json:"_index"`
	Status int    `json:"status"`

	Position int

	Error struct {
		Type   string `json:"type"`
		Reason string `json:"reason"`
	} `json:"error,omitempty"`
}

func init() {
	jsoniter.RegisterTypeDecoderFunc("docappender.BulkIndexerResponseStat", func(ptr unsafe.Pointer, iter *jsoniter.Iterator) {
		iter.ReadObjectCB(func(i *jsoniter.Iterator, s string) bool {
			switch s {
			case "items":
				var idx int
				iter.ReadArrayCB(func(i *jsoniter.Iterator) bool {
					return i.ReadMapCB(func(i *jsoniter.Iterator, s string) bool {
						var item BulkIndexerResponseItem
						i.ReadObjectCB(func(i *jsoniter.Iterator, s string) bool {
							switch s {
							case "_index":
								item.Index = i.ReadString()
							case "status":
								item.Status = i.ReadInt()
							case "error":
								i.ReadObjectCB(func(i *jsoniter.Iterator, s string) bool {
									switch s {
									case "type":
										item.Error.Type = i.ReadString()
									case "reason":
										// Match Elasticsearch field mapper field value:
										// failed to parse field [%s] of type [%s] in %s. Preview of field's value: '%s'
										// https://github.com/elastic/elasticsearch/blob/588eabe185ad319c0268a13480465966cef058cd/server/src/main/java/org/elasticsearch/index/mapper/FieldMapper.java#L234
										item.Error.Reason, _, _ = strings.Cut(
											i.ReadString(), ". Preview",
										)
									default:
										i.Skip()
									}
									return true
								})
							default:
								i.Skip()
							}
							return true
						})
						item.Position = idx
						idx++
						if item.Error.Type != "" || item.Status > 201 {
							(*((*BulkIndexerResponseStat)(ptr))).FailedDocs = append((*((*BulkIndexerResponseStat)(ptr))).FailedDocs, item)
						} else {
							(*((*BulkIndexerResponseStat)(ptr))).Indexed = (*((*BulkIndexerResponseStat)(ptr))).Indexed + 1
						}
						return true
					})
				})
				// no need to proceed further, return early
				return false
			default:
				i.Skip()
				return true
			}
		})
	})
}

<<<<<<< HEAD
func NewBulkIndexer(client *elasticsearch.Client, cfg BulkIndexerConfig) *BulkIndexer {
=======
// NewBulkIndexer returns a bulk indexer that issues bulk requests to Elasticsearch.
// It is only tested with v8 go-elasticsearch client. Use other clients at your own risk.
func NewBulkIndexer(client esapi.Transport, compressionLevel int, maxDocRetry int) *BulkIndexer {
>>>>>>> b1a51d43
	b := &BulkIndexer{
		client:      client,
		config:      cfg,
		retryCounts: make(map[int]int),
	}
	if cfg.CompressionLevel != gzip.NoCompression {
		b.gzipw, _ = gzip.NewWriterLevel(&b.buf, cfg.CompressionLevel)
		b.writer = b.gzipw
	} else {
		b.writer = &b.buf
	}
	return b
}

// BulkIndexer resets b, ready for a new request.
func (b *BulkIndexer) Reset() {
	b.bytesFlushed = 0
}

func (b *BulkIndexer) resetBuf() {
	b.itemsAdded = 0
	b.buf.Reset()
	if b.gzipw != nil {
		b.gzipw.Reset(&b.buf)
	}
}

// Added returns the number of buffered items.
func (b *BulkIndexer) Items() int {
	return b.itemsAdded
}

// Len returns the number of buffered bytes.
func (b *BulkIndexer) Len() int {
	return b.buf.Len()
}

// BytesFlushed returns the number of bytes flushed by the bulk indexer.
func (b *BulkIndexer) BytesFlushed() int {
	return b.bytesFlushed
}

type BulkIndexerItem struct {
	Index      string
	DocumentID string
	Body       io.WriterTo
}

// Add encodes an item in the buffer.
func (b *BulkIndexer) Add(item BulkIndexerItem) error {
	b.writeMeta(item.Index, item.DocumentID)
	if _, err := item.Body.WriteTo(b.writer); err != nil {
		return fmt.Errorf("failed to write bulk indexer item: %w", err)
	}
	if _, err := b.writer.Write([]byte("\n")); err != nil {
		return fmt.Errorf("failed to write newline: %w", err)
	}
	b.itemsAdded++
	return nil
}

func (b *BulkIndexer) writeMeta(index, documentID string) {
	b.jsonw.RawString(`{"create":{`)
	if documentID != "" {
		b.jsonw.RawString(`"_id":`)
		b.jsonw.String(documentID)
	}
	if index != "" {
		if documentID != "" {
			b.jsonw.RawByte(',')
		}
		b.jsonw.RawString(`"_index":`)
		b.jsonw.String(index)
	}
	b.jsonw.RawString("}}\n")
	b.writer.Write(b.jsonw.Bytes())
	b.jsonw.Reset()
}

// Flush executes a bulk request if there are any items buffered, and clears out the buffer.
func (b *BulkIndexer) Flush(ctx context.Context) (BulkIndexerResponseStat, error) {
	if b.itemsAdded == 0 {
		return BulkIndexerResponseStat{}, nil
	}

	if b.gzipw != nil {
		if err := b.gzipw.Close(); err != nil {
			return BulkIndexerResponseStat{}, fmt.Errorf("failed closing the gzip writer: %w", err)
		}
	}

	if b.config.MaxDocumentRetry > 0 {
		if cap(b.copyBuf) < b.buf.Len() {
			b.copyBuf = slices.Grow(b.copyBuf, b.buf.Len()-cap(b.copyBuf))
			b.copyBuf = b.copyBuf[:cap(b.copyBuf)]
		}
		n := copy(b.copyBuf, b.buf.Bytes())
		b.copyBuf = b.copyBuf[:n]
	}

	req := esapi.BulkRequest{
		Body:       &b.buf,
		Header:     make(http.Header),
		FilterPath: []string{"items.*._index", "items.*.status", "items.*.error.type", "items.*.error.reason"},
		Pipeline:   b.config.Pipeline,
	}
	if b.gzipw != nil {
		req.Header.Set("Content-Encoding", "gzip")
	}

	bytesFlushed := b.buf.Len()
	res, err := req.Do(ctx, b.client)
	if err != nil {
		b.resetBuf()
		return BulkIndexerResponseStat{}, fmt.Errorf("failed to execute the request: %w", err)
	}
	defer res.Body.Close()

	// Reset the buffer and gzip writer so they can be reused in case 429s
	// were received.
	b.resetBuf()

	// Record the number of flushed bytes only when err == nil. The body may
	// not have been sent otherwise.
	b.bytesFlushed = bytesFlushed
	var resp BulkIndexerResponseStat
	if res.IsError() {
		if res.StatusCode == http.StatusTooManyRequests {
			return resp, errorTooManyRequests{res: res}
		}
		return resp, fmt.Errorf("flush failed: %s", res.String())
	}

	if err := jsoniter.NewDecoder(res.Body).Decode(&resp); err != nil {
		return resp, fmt.Errorf("error decoding bulk response: %w", err)
	}

	// Only run the retry logic if document retries are enabled
	if b.config.MaxDocumentRetry > 0 {
		buf := make([]byte, 0, 4096)

		// Eliminate previous retry counts that aren't present in the bulk
		// request response.
		for k := range b.retryCounts {
			found := false
			for _, res := range resp.FailedDocs {
				if res.Position == k {
					found = true
					break
				}
			}
			if !found {
				// Retried request succeeded, remove from retry counts
				delete(b.retryCounts, k)
			}
		}

		tmp := resp.FailedDocs[:0]
		lastln := 0
		lastIdx := 0
		var gr *gzip.Reader

		if b.gzipw != nil {
			gr, err = gzip.NewReader(bytes.NewReader(b.copyBuf))
			if err != nil {
				return resp, fmt.Errorf("failed to decompress request payload: %w", err)
			}
			defer gr.Close()
		}

		// keep track of the previous newlines
		// the buffer is being read lazily
		seen := 0

		for _, res := range resp.FailedDocs {
			if res.Status == http.StatusTooManyRequests {
				// there are two lines for each document:
				// - action
				// - document
				//
				// Find the document by looking up the newline separators.
				// First the newline (if exists) before the 'action' then the
				// newline at the end of the 'document' line.
				startln := res.Position * 2
				endln := startln + 2

				// Increment 429 count for the positions found.
				count := b.retryCounts[res.Position] + 1
				// check if we are above the maxDocumentRetry setting
				if count > b.config.MaxDocumentRetry {
					// do not retry, return the document as failed
					tmp = append(tmp, res)
					continue
				}

				// Since some items may have succeeded, counter positions need
				// to be updated to match the next current buffer position.
				b.retryCounts[b.itemsAdded] = count

				if b.gzipw != nil {
					// First loop, read from the gzip reader
					if len(buf) == 0 {
						n, err := gr.Read(buf[:cap(buf)])
						if err != nil && err != io.EOF {
							return resp, fmt.Errorf("failed to read from compressed buffer: %w", err)
						}
						buf = buf[:n]
					}

					// newlines in the current buf
					newlines := bytes.Count(buf, []byte{'\n'})

					// loop until we've seen the start newline
					for seen+newlines < startln {
						seen += newlines
						n, err := gr.Read(buf[:cap(buf)])
						if err != nil && err != io.EOF {
							return resp, fmt.Errorf("failed to read from compressed buffer: %w", err)
						}
						buf = buf[:n]
						newlines = bytes.Count(buf, []byte{'\n'})
					}

					startIdx := indexnth(buf, startln-seen, '\n') + 1
					endIdx := indexnth(buf, endln-seen, '\n') + 1

					// If the end newline is not in the buffer read more data
					if endIdx == 0 {
						// Write what we have
						b.writer.Write(buf[startIdx:])

						// loop until we've seen the end newline
						for seen+newlines < endln {
							seen += newlines
							n, err := gr.Read(buf[:cap(buf)])
							if err != nil && err != io.EOF {
								return resp, fmt.Errorf("failed to read from compressed buffer: %w", err)
							}
							buf = buf[:n]
							newlines = bytes.Count(buf, []byte{'\n'})
							if seen+newlines < endln {
								// endln is not here, write what we have and keep going
								b.writer.Write(buf)
							}
						}

						// try again to find the end newline in the extra data
						// we just read.
						endIdx = indexnth(buf, endln-seen, '\n') + 1
						b.writer.Write(buf[:endIdx])
					} else {
						// If the end newline is in the buffer write the event
						b.writer.Write(buf[startIdx:endIdx])
					}
				} else {
					startIdx := indexnth(b.copyBuf[lastIdx:], startln-lastln, '\n') + 1
					endIdx := indexnth(b.copyBuf[lastIdx:], endln-lastln, '\n') + 1

					b.writer.Write(b.copyBuf[lastIdx:][startIdx:endIdx])

					lastln = endln
					lastIdx += endIdx
				}

				resp.RetriedDocs++
				b.itemsAdded++
			} else {
				// If it's not a 429 treat the document as failed
				tmp = append(tmp, res)
			}
		}

		if len(tmp) > 0 {
			resp.FailedDocs = tmp
		}
	}

	return resp, nil
}

// indexnth returns the index of the nth instance of sep in s.
// It returns -1 if sep is not present in s or nth is 0.
func indexnth(s []byte, nth int, sep rune) int {
	if nth == 0 {
		return -1
	}

	count := 0
	return bytes.IndexFunc(s, func(r rune) bool {
		if r == sep {
			count++
		}
		return nth == count
	})
}

type errorTooManyRequests struct {
	res *esapi.Response
}

func (e errorTooManyRequests) Error() string {
	return fmt.Sprintf("flush failed: %s", e.res.String())
}<|MERGE_RESOLUTION|>--- conflicted
+++ resolved
@@ -65,8 +65,7 @@
 }
 
 type BulkIndexer struct {
-<<<<<<< HEAD
-	client       *elasticsearch.Client
+	client       esapi.Transport
 	config       BulkIndexerConfig
 	itemsAdded   int
 	bytesFlushed int
@@ -76,18 +75,6 @@
 	copyBuf      []byte
 	buf          bytes.Buffer
 	retryCounts  map[int]int
-=======
-	client           esapi.Transport
-	maxDocumentRetry int
-	itemsAdded       int
-	bytesFlushed     int
-	jsonw            fastjson.Writer
-	writer           io.Writer
-	gzipw            *gzip.Writer
-	copyBuf          []byte
-	buf              bytes.Buffer
-	retryCounts      map[int]int
->>>>>>> b1a51d43
 }
 
 type BulkIndexerResponseStat struct {
@@ -166,13 +153,9 @@
 	})
 }
 
-<<<<<<< HEAD
-func NewBulkIndexer(client *elasticsearch.Client, cfg BulkIndexerConfig) *BulkIndexer {
-=======
 // NewBulkIndexer returns a bulk indexer that issues bulk requests to Elasticsearch.
 // It is only tested with v8 go-elasticsearch client. Use other clients at your own risk.
-func NewBulkIndexer(client esapi.Transport, compressionLevel int, maxDocRetry int) *BulkIndexer {
->>>>>>> b1a51d43
+func NewBulkIndexer(client esapi.Transport, cfg BulkIndexerConfig) *BulkIndexer {
 	b := &BulkIndexer{
 		client:      client,
 		config:      cfg,
